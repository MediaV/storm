--- conflicted
+++ resolved
@@ -1,10 +1,6 @@
-<<<<<<< HEAD
-## 0.11.0 
-=======
 ## 0.11.0
  * STORM-1020: Document exceptions in ITuple & Fields
  * STORM-1025: Invalid links at https://storm.apache.org/about/multi-language.html
->>>>>>> 895ba425
  * STORM-1010: Each KafkaBolt could have a specified properties.
  * STORM-1008: Isolate the code for metric collection and retrieval from DisruptorQueue
  * STORM-991: General cleanup of the generics (storm.trident.spout package)
