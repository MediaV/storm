#!/usr/bin/python

# Licensed to the Apache Software Foundation (ASF) under one
# or more contributor license agreements.  See the NOTICE file
# distributed with this work for additional information
# regarding copyright ownership.  The ASF licenses this file
# to you under the Apache License, Version 2.0 (the
# "License"); you may not use this file except in compliance
# with the License.  You may obtain a copy of the License at
#
# http://www.apache.org/licenses/LICENSE-2.0
#
# Unless required by applicable law or agreed to in writing, software
# distributed under the License is distributed on an "AS IS" BASIS,
# WITHOUT WARRANTIES OR CONDITIONS OF ANY KIND, either express or implied.
# See the License for the specific language governing permissions and
# limitations under the License.

import os
import sys
import random
import subprocess as sub
import re
import shlex
try:
    # python 3
    from urllib.parse import quote_plus
except ImportError:
    # python 2
    from urllib import quote_plus
try:
    # python 3
    import configparser
except ImportError:
    # python 2
    import ConfigParser as configparser

def identity(x):
    return x

def cygpath(x):
    command = ["cygpath", "-wp", x]
    p = sub.Popen(command,stdout=sub.PIPE)
    output, errors = p.communicate()
    lines = output.split("\n")
    return lines[0]

def init_storm_env():
    global CLUSTER_CONF_DIR
    ini_file = os.path.join(CLUSTER_CONF_DIR, 'storm_env.ini')
    if not os.path.isfile(ini_file):
        return
    config = configparser.ConfigParser()
    config.optionxform = str
    config.read(ini_file)
    options = config.options('environment')
    for option in options:
        value = config.get('environment', option)
        os.environ[option] = value

normclasspath = cygpath if sys.platform == 'cygwin' else identity
STORM_DIR = "/".join(os.path.realpath( __file__ ).split("/")[:-2])
USER_CONF_DIR = os.path.expanduser("~/.storm")
STORM_CONF_DIR = os.getenv('STORM_CONF_DIR', None)

if STORM_CONF_DIR == None:
    CLUSTER_CONF_DIR = STORM_DIR + "/conf"
else:
    CLUSTER_CONF_DIR = STORM_CONF_DIR

if (not os.path.isfile(USER_CONF_DIR + "/storm.yaml")):
    USER_CONF_DIR = CLUSTER_CONF_DIR

init_storm_env()

CONFIG_OPTS = []
CONFFILE = ""
JAR_JVM_OPTS = shlex.split(os.getenv('STORM_JAR_JVM_OPTS', ''))
JAVA_HOME = os.getenv('JAVA_HOME', None)
JAVA_CMD = 'java' if not JAVA_HOME else os.path.join(JAVA_HOME, 'bin', 'java')

def get_config_opts():
    global CONFIG_OPTS
    return "-Dstorm.options=" + ','.join(map(quote_plus,CONFIG_OPTS))

if not os.path.exists(STORM_DIR + "/RELEASE"):
    print("******************************************")
    print("The storm client can only be run from within a release. You appear to be trying to run the client from a checkout of Storm's source code.")
    print("\nYou can download a Storm release at http://storm-project.net/downloads.html")
    print("******************************************")
    sys.exit(1)  

def get_jars_full(adir):
    files = os.listdir(adir)
    ret = []
    for f in files:
        if f.endswith(".jar"):
            ret.append(adir + "/" + f)
    return ret

def get_classpath(extrajars):
    ret = get_jars_full(STORM_DIR)
    ret.extend(get_jars_full(STORM_DIR + "/lib"))
    ret.extend(extrajars)
    return normclasspath(":".join(ret))

def confvalue(name, extrapaths):
    global CONFFILE
    command = [
        JAVA_CMD, "-client", get_config_opts(), "-Dstorm.conf.file=" + CONFFILE,
        "-cp", get_classpath(extrapaths), "backtype.storm.command.config_value", name
    ]
    p = sub.Popen(command, stdout=sub.PIPE)
    output, errors = p.communicate()
    # python 3
    if not isinstance(output, str):
        output = output.decode('utf-8')
    lines = output.split("\n")
    for line in lines:
        tokens = line.split(" ")
        if tokens[0] == "VALUE:":
            return " ".join(tokens[1:])
    return ""

def print_localconfvalue(name):
    """Syntax: [storm localconfvalue conf-name]

    Prints out the value for conf-name in the local Storm configs. 
    The local Storm configs are the ones in ~/.storm/storm.yaml merged 
    in with the configs in defaults.yaml.
    """
    print(name + ": " + confvalue(name, [USER_CONF_DIR]))

def print_remoteconfvalue(name):
    """Syntax: [storm remoteconfvalue conf-name]

    Prints out the value for conf-name in the cluster's Storm configs. 
    The cluster's Storm configs are the ones in $STORM-PATH/conf/storm.yaml 
    merged in with the configs in defaults.yaml. 

    This command must be run on a cluster machine.
    """
    print(name + ": " + confvalue(name, [CLUSTER_CONF_DIR]))

def parse_args(string):
    r"""Takes a string of whitespace-separated tokens and parses it into a list.
    Whitespace inside tokens may be quoted with single quotes, double quotes or
    backslash (similar to command-line arguments in bash).

    >>> parse_args(r'''"a a" 'b b' c\ c "d'd" 'e"e' 'f\'f' "g\"g" "i""i" 'j''j' k" "k l' l' mm n\\n''')
    ['a a', 'b b', 'c c', "d'd", 'e"e', "f'f", 'g"g', 'ii', 'jj', 'k k', 'l l', 'mm', r'n\n']
    """
    re_split = re.compile(r'''((?:
        [^\s"'\\] |
        "(?: [^"\\] | \\.)*" |
        '(?: [^'\\] | \\.)*' |
        \\.
    )+)''', re.VERBOSE)
    args = re_split.split(string)[1::2]
    args = [re.compile(r'"((?:[^"\\]|\\.)*)"').sub('\\1', x) for x in args]
    args = [re.compile(r"'((?:[^'\\]|\\.)*)'").sub('\\1', x) for x in args]
    return [re.compile(r'\\(.)').sub('\\1', x) for x in args]

def exec_storm_class(klass, jvmtype="-server", jvmopts=[], extrajars=[], args=[], fork=False):
    global CONFFILE
    all_args = [
        JAVA_CMD, jvmtype, get_config_opts(),
        "-Dstorm.home=" + STORM_DIR, 
        "-Djava.library.path=" + confvalue("java.library.path", extrajars),
        "-Dstorm.conf.file=" + CONFFILE,
        "-cp", get_classpath(extrajars),
    ] + jvmopts + [klass] + list(args)
    print("Running: " + " ".join(all_args))
    if fork:
        os.spawnvp(os.P_WAIT, JAVA_CMD, all_args)
    else:
        os.execvp(JAVA_CMD, all_args) # replaces the current process and
        # never returns

def jar(jarfile, klass, *args):
    """Syntax: [storm jar topology-jar-path class ...]

    Runs the main method of class with the specified arguments. 
    The storm jars and configs in ~/.storm are put on the classpath. 
    The process is configured so that StormSubmitter 
    (http://storm.incubator.apache.org/apidocs/backtype/storm/StormSubmitter.html)
    will upload the jar at topology-jar-path when the topology is submitted.
    """
    exec_storm_class(
        klass,
        jvmtype="-client",
        extrajars=[jarfile, USER_CONF_DIR, STORM_DIR + "/bin"],
        args=args,
        jvmopts=JAR_JVM_OPTS + ["-Dstorm.jar=" + jarfile])

def kill(*args):
    """Syntax: [storm kill topology-name [-w wait-time-secs]]

    Kills the topology with the name topology-name. Storm will 
    first deactivate the topology's spouts for the duration of 
    the topology's message timeout to allow all messages currently 
    being processed to finish processing. Storm will then shutdown 
    the workers and clean up their state. You can override the length 
    of time Storm waits between deactivation and shutdown with the -w flag.
    """
    exec_storm_class(
        "backtype.storm.command.kill_topology", 
        args=args, 
        jvmtype="-client", 
        extrajars=[USER_CONF_DIR, STORM_DIR + "/bin"])


def upload_credentials(*args):
    """Syntax: [storm upload_credentials topology-name [credkey credvalue]*]

    Uploads a new set of credentials to a running topology
    """
    exec_storm_class(
        "backtype.storm.command.upload_credentials", 
        args=args, 
        jvmtype="-client", 
        extrajars=[USER_CONF_DIR, STORM_DIR + "/bin"])

def activate(*args):
    """Syntax: [storm activate topology-name]

    Activates the specified topology's spouts.
    """
    exec_storm_class(
        "backtype.storm.command.activate", 
        args=args, 
        jvmtype="-client", 
        extrajars=[USER_CONF_DIR, STORM_DIR + "/bin"])

def listtopos(*args):
    """Syntax: [storm list]

    List the running topologies and their statuses.
    """
    exec_storm_class(
        "backtype.storm.command.list", 
        args=args, 
        jvmtype="-client", 
        extrajars=[USER_CONF_DIR, STORM_DIR + "/bin"])

def deactivate(*args):
    """Syntax: [storm deactivate topology-name]

    Deactivates the specified topology's spouts.
    """
    exec_storm_class(
        "backtype.storm.command.deactivate", 
        args=args, 
        jvmtype="-client", 
        extrajars=[USER_CONF_DIR, STORM_DIR + "/bin"])

def rebalance(*args):
    """Syntax: [storm rebalance topology-name [-w wait-time-secs] [-n new-num-workers] [-e component=parallelism]*]

    Sometimes you may wish to spread out where the workers for a topology 
    are running. For example, let's say you have a 10 node cluster running 
    4 workers per node, and then let's say you add another 10 nodes to 
    the cluster. You may wish to have Storm spread out the workers for the 
    running topology so that each node runs 2 workers. One way to do this 
    is to kill the topology and resubmit it, but Storm provides a "rebalance" 
    command that provides an easier way to do this.

    Rebalance will first deactivate the topology for the duration of the 
    message timeout (overridable with the -w flag) and then redistribute 
    the workers evenly around the cluster. The topology will then return to 
    its previous state of activation (so a deactivated topology will still 
    be deactivated and an activated topology will go back to being activated).
    
    The rebalance command can also be used to change the parallelism of a running topology.
    Use the -n and -e switches to change the number of workers or number of executors of a component
    respectively.
    """
    exec_storm_class(
        "backtype.storm.command.rebalance", 
        args=args, 
        jvmtype="-client", 
        extrajars=[USER_CONF_DIR, STORM_DIR + "/bin"])

def shell(resourcesdir, command, *args):
    tmpjarpath = "stormshell" + str(random.randint(0, 10000000)) + ".jar"
    os.system("jar cf %s %s" % (tmpjarpath, resourcesdir))
    runnerargs = [tmpjarpath, command]
    runnerargs.extend(args)
    exec_storm_class(
        "backtype.storm.command.shell_submission", 
        args=runnerargs, 
        jvmtype="-client", 
        extrajars=[USER_CONF_DIR],
        fork=True)
    os.system("rm " + tmpjarpath)

def repl():
    """Syntax: [storm repl]

    Opens up a Clojure REPL with the storm jars and configuration 
    on the classpath. Useful for debugging.
    """
    cppaths = [CLUSTER_CONF_DIR]
    exec_storm_class("clojure.lang.Repl", jvmtype="-client", extrajars=cppaths)

def nimbus(klass="backtype.storm.daemon.nimbus"):
    """Syntax: [storm nimbus]

    Launches the nimbus daemon. This command should be run under 
    supervision with a tool like daemontools or monit. 

    See Setting up a Storm cluster for more information.
    (http://storm.incubator.apache.org/documentation/Setting-up-a-Storm-cluster)
    """
    cppaths = [CLUSTER_CONF_DIR]
    jvmopts = parse_args(confvalue("nimbus.childopts", cppaths)) + [
        "-Dlogfile.name=nimbus.log",
        "-Dlogback.configurationFile=" + STORM_DIR + "/logback/cluster.xml",
    ]
    exec_storm_class(
        klass, 
        jvmtype="-server", 
        extrajars=cppaths, 
        jvmopts=jvmopts)

def supervisor(klass="backtype.storm.daemon.supervisor"):
    """Syntax: [storm supervisor]

    Launches the supervisor daemon. This command should be run 
    under supervision with a tool like daemontools or monit. 

    See Setting up a Storm cluster for more information.
    (http://storm.incubator.apache.org/documentation/Setting-up-a-Storm-cluster)
    """
    cppaths = [CLUSTER_CONF_DIR]
    jvmopts = parse_args(confvalue("supervisor.childopts", cppaths)) + [
        "-Dlogfile.name=supervisor.log",
        "-Dlogback.configurationFile=" + STORM_DIR + "/logback/cluster.xml",
    ]
    exec_storm_class(
        klass, 
        jvmtype="-server", 
        extrajars=cppaths, 
        jvmopts=jvmopts)

def ui():
    """Syntax: [storm ui]

    Launches the UI daemon. The UI provides a web interface for a Storm 
    cluster and shows detailed stats about running topologies. This command 
    should be run under supervision with a tool like daemontools or monit. 

    See Setting up a Storm cluster for more information.
    (http://storm.incubator.apache.org/documentation/Setting-up-a-Storm-cluster)
    """
    cppaths = [CLUSTER_CONF_DIR]
    jvmopts = parse_args(confvalue("ui.childopts", cppaths)) + [
        "-Dlogfile.name=ui.log",
        "-Dlogback.configurationFile=" + STORM_DIR + "/logback/cluster.xml",
    ]
    exec_storm_class(
        "backtype.storm.ui.core", 
        jvmtype="-server", 
        jvmopts=jvmopts, 
        extrajars=[STORM_DIR, CLUSTER_CONF_DIR])

def logviewer():
    """Syntax: [storm logviewer]

    Launches the log viewer daemon. It provides a web interface for viewing
    storm log files. This command should be run under supervision with a 
    tool like daemontools or monit. 

    See Setting up a Storm cluster for more information.
    (http://storm.incubator.apache.org/documentation/Setting-up-a-Storm-cluster)
    """
    cppaths = [CLUSTER_CONF_DIR]
    jvmopts = parse_args(confvalue("logviewer.childopts", cppaths)) + [
        "-Dlogfile.name=logviewer.log",
        "-Dlogback.configurationFile=" + STORM_DIR + "/logback/cluster.xml",
    ]
    exec_storm_class(
        "backtype.storm.daemon.logviewer", 
        jvmtype="-server", 
        jvmopts=jvmopts, 
        extrajars=[STORM_DIR, CLUSTER_CONF_DIR])

def drpc():
    """Syntax: [storm drpc]

    Launches a DRPC daemon. This command should be run under supervision 
    with a tool like daemontools or monit. 

    See Distributed RPC for more information.
    (http://storm.incubator.apache.org/documentation/Distributed-RPC)
    """
    cppaths = [CLUSTER_CONF_DIR]
    jvmopts = parse_args(confvalue("drpc.childopts", cppaths)) + [
        "-Dlogfile.name=drpc.log",
        "-Dlogback.configurationFile=" + STORM_DIR + "/logback/cluster.xml"
    ]
    exec_storm_class(
        "backtype.storm.daemon.drpc", 
        jvmtype="-server", 
        jvmopts=jvmopts, 
        extrajars=[CLUSTER_CONF_DIR])

def dev_zookeeper():
    """Syntax: [storm dev-zookeeper]
  
    Launches a fresh Zookeeper server using "dev.zookeeper.path" as its local dir and
    "storm.zookeeper.port" as its port. This is only intended for development/testing, the
    Zookeeper instance launched is not configured to be used in production.
    """
    cppaths = [CLUSTER_CONF_DIR]
    exec_storm_class(
        "backtype.storm.command.dev_zookeeper", 
        jvmtype="-server", 
        extrajars=[CLUSTER_CONF_DIR])

def version():
  """Syntax: [storm version]
  
  Prints the version number of this Storm release.  
  """
  releasefile = STORM_DIR + "/RELEASE"
  if os.path.exists(releasefile):
    print(open(releasefile).readline().strip())
  else:
    print("Unknown")

def print_classpath():
    """Syntax: [storm classpath]

    Prints the classpath used by the storm client when running commands.
    """
    print(get_classpath([]))

def monitor(*args):
    """Syntax: [storm monitor topology-name [-i interval-secs] [-m component-id] [-s stream-id] [-w [emitted | transferred]]]

    Monitor given topology's throughput interactively.
    One can specify poll-interval, component-id, stream-id, watch-item[emitted | transferred]
    By default,
        poll-interval is 4 seconds;
        all component-ids will be list;
        stream-id is 'default';
        watch-item is 'emitted';
    """
    exec_storm_class(
        "backtype.storm.command.monitor",
        args=args,
        jvmtype="-client",
        extrajars=[USER_CONF_DIR, STORM_DIR + "/bin"])


def print_commands():
    """Print all client commands and link to documentation"""
    print("Commands:\n\t" +  "\n\t".join(sorted(COMMANDS.keys())))
    print("\nHelp: \n\thelp \n\thelp <command>")
    print("\nDocumentation for the storm client can be found at http://storm.incubator.apache.org/documentation/Command-line-client.html\n")
    print("Configs can be overridden using one or more -c flags, e.g. \"storm list -c nimbus.host=nimbus.mycompany.com\"\n")

def print_usage(command=None):
    """Print one help message or list of available commands"""
    if command != None:
        if command in COMMANDS:
            print(COMMANDS[command].__doc__ or
                  "No documentation provided for <%s>" % command)
        else:
           print("<%s> is not a valid command" % command)
    else:
        print_commands()

def unknown_command(*args):
    print("Unknown command: [storm %s]" % ' '.join(sys.argv[1:]))
    print_usage()

COMMANDS = {"jar": jar, "kill": kill, "shell": shell, "nimbus": nimbus, "ui": ui, "logviewer": logviewer,
            "drpc": drpc, "supervisor": supervisor, "localconfvalue": print_localconfvalue,
            "remoteconfvalue": print_remoteconfvalue, "repl": repl, "classpath": print_classpath,
            "activate": activate, "deactivate": deactivate, "rebalance": rebalance, "help": print_usage,
<<<<<<< HEAD
            "list": listtopos, "dev-zookeeper": dev_zookeeper, "version": version, 
            "upload-credentials": upload_credentials}
=======
            "list": listtopos, "dev-zookeeper": dev_zookeeper, "version": version, "monitor": monitor}
>>>>>>> b2a8a77c

def parse_config(config_list):
    global CONFIG_OPTS
    if len(config_list) > 0:
        for config in config_list:
            CONFIG_OPTS.append(config)

def parse_config_opts(args):
  curr = args[:]
  curr.reverse()
  config_list = []
  args_list = []
  
  while len(curr) > 0:
    token = curr.pop()
    if token == "-c":
      config_list.append(curr.pop())
    elif token == "--config":
      global CONFFILE
      CONFFILE = curr.pop()
    else:
      args_list.append(token)
  
  return config_list, args_list
    
def main():
    if len(sys.argv) <= 1:
        print_usage()
        sys.exit(-1)
    global CONFIG_OPTS
    config_list, args = parse_config_opts(sys.argv[1:])
    parse_config(config_list)
    COMMAND = args[0]
    ARGS = args[1:]
    (COMMANDS.get(COMMAND, unknown_command))(*ARGS)
    
if __name__ == "__main__":
    main()<|MERGE_RESOLUTION|>--- conflicted
+++ resolved
@@ -480,12 +480,8 @@
             "drpc": drpc, "supervisor": supervisor, "localconfvalue": print_localconfvalue,
             "remoteconfvalue": print_remoteconfvalue, "repl": repl, "classpath": print_classpath,
             "activate": activate, "deactivate": deactivate, "rebalance": rebalance, "help": print_usage,
-<<<<<<< HEAD
-            "list": listtopos, "dev-zookeeper": dev_zookeeper, "version": version, 
+            "list": listtopos, "dev-zookeeper": dev_zookeeper, "version": version, "monitor": monitor,
             "upload-credentials": upload_credentials}
-=======
-            "list": listtopos, "dev-zookeeper": dev_zookeeper, "version": version, "monitor": monitor}
->>>>>>> b2a8a77c
 
 def parse_config(config_list):
     global CONFIG_OPTS
