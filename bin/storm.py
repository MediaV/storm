--- conflicted
+++ resolved
@@ -20,15 +20,12 @@
 import random
 import re
 import shlex
-<<<<<<< HEAD
 import tempfile
 import uuid
-=======
 import subprocess as sub
 
 import sys
 
->>>>>>> e9f7bf03
 try:
     # python 3
     from urllib.parse import quote_plus
@@ -177,7 +174,7 @@
     print(name + ": " + confvalue(name, [CLUSTER_CONF_DIR]))
 
 def parse_args(string):
-    r"""Takes a string of whitespace-separated tokens and parses it into a list.
+    """Takes a string of whitespace-separated tokens and parses it into a list.
     Whitespace inside tokens may be quoted with single quotes, double quotes or
     backslash (similar to command-line arguments in bash).
 
