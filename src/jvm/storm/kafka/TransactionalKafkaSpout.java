package storm.kafka;

import backtype.storm.task.TopologyContext;
import backtype.storm.topology.OutputFieldsDeclarer;
import backtype.storm.topology.base.BasePartitionedTransactionalSpout;
import backtype.storm.transactional.TransactionAttempt;
import backtype.storm.transactional.partitioned.IPartitionedTransactionalSpout;
import backtype.storm.coordination.BatchOutputCollector;
import backtype.storm.tuple.Fields;
import backtype.storm.utils.Utils;
import java.util.ArrayList;
import java.util.HashMap;
import java.util.List;
import java.util.Map;
import kafka.api.FetchRequest;
import kafka.javaapi.consumer.SimpleConsumer;
import kafka.javaapi.message.ByteBufferMessageSet;
import kafka.message.Message;
import kafka.message.MessageAndOffset;


public class TransactionalKafkaSpout extends BasePartitionedTransactionalSpout<BatchMeta> {
    public static final String ATTEMPT_FIELD = TransactionalKafkaSpout.class.getCanonicalName() + "/attempt";
    
    KafkaConfig _config;
    
    public TransactionalKafkaSpout(KafkaConfig config) {
        _config = config;
    }
    
    class Coordinator implements IPartitionedTransactionalSpout.Coordinator {
        @Override
        public int numPartitions() {
            return computeNumPartitions();
        }

        @Override
        public void close() {
        }
    }
    
    class Emitter implements IPartitionedTransactionalSpout.Emitter<BatchMeta> {
        KafkaPartitionConnections _connections;
        
        public Emitter() {
            _connections = new KafkaPartitionConnections(_config);
        }
        
        @Override
        public BatchMeta emitPartitionBatchNew(TransactionAttempt attempt, BatchOutputCollector collector, int partition, BatchMeta lastMeta) {
            SimpleConsumer consumer = _connections.getConsumer(partition);

<<<<<<< HEAD
            long offset = 0;
            if(lastMeta!=null) {
                offset = lastMeta.nextOffset;
            }
            
            ByteBufferMessageSet msgs = consumer.fetch(new FetchRequest(_config.topic, partition % _config.partitionsPerHost, offset, _config.fetchSizeBytes));
            long endoffset = offset;
            for(MessageAndOffset msg: msgs) {
                emit(attempt, collector, msg.message());
                endoffset = msg.offset();
            }
            BatchMeta newMeta = new BatchMeta();
            newMeta.offset = offset;
            newMeta.nextOffset = endoffset;
            return newMeta;
=======
            return KafkaUtils.emitPartitionBatchNew(_config, partition, consumer, attempt, collector, lastMeta);
>>>>>>> 81074357
        }

        @Override
        public void emitPartitionBatch(TransactionAttempt attempt, BatchOutputCollector collector, int partition, BatchMeta meta) {
            SimpleConsumer consumer = _connections.getConsumer(partition);
                        
            ByteBufferMessageSet msgs = consumer.fetch(new FetchRequest(_config.topic, partition % _config.partitionsPerHost, meta.offset, _config.fetchSizeBytes));
            long offset = meta.offset;
            for(MessageAndOffset msg: msgs) {
                if(offset == meta.nextOffset) break;
                if(offset > meta.nextOffset) {
                    throw new RuntimeException("Error when re-emitting batch. overshot the end offset");
                }
<<<<<<< HEAD
                emit(attempt, collector, msg.message());
                offset = msg.offset();
=======
                KafkaUtils.emit(_config, attempt, collector, msg);
                currOffset += MessageSet.entrySize(msg);
>>>>>>> 81074357
                
            }            
        }
        
        @Override
        public void close() {
            _connections.close();
        }
    }
    

    @Override
    public IPartitionedTransactionalSpout.Coordinator getCoordinator(Map conf, TopologyContext context) {
        return new Coordinator();
    }

    @Override
    public IPartitionedTransactionalSpout.Emitter getEmitter(Map conf, TopologyContext context) {
        return new Emitter();
    }    
    
    @Override
    public void declareOutputFields(OutputFieldsDeclarer declarer) {
        List<String> fields = new ArrayList<String>(_config.scheme.getOutputFields().toList());
        fields.add(0, ATTEMPT_FIELD);
        declarer.declare(new Fields(fields));
    }
    
    private int computeNumPartitions() {
        return _config.hosts.size() * _config.partitionsPerHost;        
    }
    
    @Override
    public Map<String, Object> getComponentConfiguration() {
        backtype.storm.Config conf = new backtype.storm.Config();
        conf.registerSerialization(BatchMeta.class);
        return conf;
    }
}<|MERGE_RESOLUTION|>--- conflicted
+++ resolved
@@ -7,15 +7,12 @@
 import backtype.storm.transactional.partitioned.IPartitionedTransactionalSpout;
 import backtype.storm.coordination.BatchOutputCollector;
 import backtype.storm.tuple.Fields;
-import backtype.storm.utils.Utils;
 import java.util.ArrayList;
-import java.util.HashMap;
 import java.util.List;
 import java.util.Map;
 import kafka.api.FetchRequest;
 import kafka.javaapi.consumer.SimpleConsumer;
 import kafka.javaapi.message.ByteBufferMessageSet;
-import kafka.message.Message;
 import kafka.message.MessageAndOffset;
 
 
@@ -50,25 +47,7 @@
         public BatchMeta emitPartitionBatchNew(TransactionAttempt attempt, BatchOutputCollector collector, int partition, BatchMeta lastMeta) {
             SimpleConsumer consumer = _connections.getConsumer(partition);
 
-<<<<<<< HEAD
-            long offset = 0;
-            if(lastMeta!=null) {
-                offset = lastMeta.nextOffset;
-            }
-            
-            ByteBufferMessageSet msgs = consumer.fetch(new FetchRequest(_config.topic, partition % _config.partitionsPerHost, offset, _config.fetchSizeBytes));
-            long endoffset = offset;
-            for(MessageAndOffset msg: msgs) {
-                emit(attempt, collector, msg.message());
-                endoffset = msg.offset();
-            }
-            BatchMeta newMeta = new BatchMeta();
-            newMeta.offset = offset;
-            newMeta.nextOffset = endoffset;
-            return newMeta;
-=======
             return KafkaUtils.emitPartitionBatchNew(_config, partition, consumer, attempt, collector, lastMeta);
->>>>>>> 81074357
         }
 
         @Override
@@ -82,14 +61,8 @@
                 if(offset > meta.nextOffset) {
                     throw new RuntimeException("Error when re-emitting batch. overshot the end offset");
                 }
-<<<<<<< HEAD
-                emit(attempt, collector, msg.message());
+                KafkaUtils.emit(_config, attempt, collector, msg.message());
                 offset = msg.offset();
-=======
-                KafkaUtils.emit(_config, attempt, collector, msg);
-                currOffset += MessageSet.entrySize(msg);
->>>>>>> 81074357
-                
             }            
         }
         
