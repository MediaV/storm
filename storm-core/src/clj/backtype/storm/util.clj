--- conflicted
+++ resolved
@@ -398,8 +398,8 @@
     (catch ExecuteException e
       (log-message "Error when trying to kill " pid ". Process is probably already dead."))))
 
-<<<<<<< HEAD
-(defn read-and-log-stream [prefix stream]
+(defn read-and-log-stream
+  [prefix stream]
   (try
     (let [reader (BufferedReader. (InputStreamReader. stream))]
       (loop []
@@ -409,14 +409,6 @@
                   (recur)))))
     (catch IOException e
       (log-warn "Error while trying to log stream" e))))
-=======
-(defnk launch-process [command :environment {}]
-  (let [builder (ProcessBuilder. command)
-        process-env (.environment builder)]
-    (doseq [[k v] environment]
-      (.put process-env k v))
-    (.start builder)))
->>>>>>> 0826b933
 
 (defn sleep-secs [secs]
   (when (pos? secs)
@@ -476,20 +468,22 @@
         [this]
         (Time/isThreadWaiting thread)))))
 
-<<<<<<< HEAD
-(defn shell-cmd [command]
+(defn shell-cmd
+  [command]
   (->> command
     (map #(str \' (clojure.string/escape % {\' "'\"'\"'"}) \'))
       (clojure.string/join " ")))
 
-(defnk write-script [dir command :environment {}]
+(defnk write-script
+  [dir command :environment {}]
   (let [script-src (str "#!/bin/bash\n" (clojure.string/join "" (map (fn [[k v]] (str (shell-cmd ["export" (str k "=" v)]) ";\n")) environment)) "\nexec " (shell-cmd command) ";")
         script-path (str dir "/storm-worker-script.sh")
         - (spit script-path script-src)]
     script-path
   ))
 
-(defnk launch-process [command :environment {} :log-prefix nil :exit-code-callback nil]
+(defnk launch-process
+  [command :environment {} :log-prefix nil :exit-code-callback nil]
   (let [builder (ProcessBuilder. command)
         process-env (.environment builder)]
     (.redirectErrorStream builder true)
@@ -510,11 +504,8 @@
            nil)))                    
       process)))
    
-(defn exists-file? [path]
-=======
 (defn exists-file?
   [path]
->>>>>>> 0826b933
   (.exists (File. path)))
 
 (defn rmr
