;; Licensed to the Apache Software Foundation (ASF) under one
;; or more contributor license agreements.  See the NOTICE file
;; distributed with this work for additional information
;; regarding copyright ownership.  The ASF licenses this file
;; to you under the Apache License, Version 2.0 (the
;; "License"); you may not use this file except in compliance
;; with the License.  You may obtain a copy of the License at
;;
;; http://www.apache.org/licenses/LICENSE-2.0
;;
;; Unless required by applicable law or agreed to in writing, software
;; distributed under the License is distributed on an "AS IS" BASIS,
;; WITHOUT WARRANTIES OR CONDITIONS OF ANY KIND, either express or implied.
;; See the License for the specific language governing permissions and
;; limitations under the License.
(ns org.apache.storm.daemon.task
  (:use [org.apache.storm.daemon common])
  (:use [org.apache.storm config util log])
  (:import [org.apache.storm.hooks ITaskHook])
  (:import [org.apache.storm.tuple Tuple TupleImpl])
  (:import [org.apache.storm.grouping LoadMapping])
  (:import [org.apache.storm.generated SpoutSpec Bolt StateSpoutSpec StormTopology])
  (:import [org.apache.storm.hooks.info SpoutAckInfo SpoutFailInfo
            EmitInfo BoltFailInfo BoltAckInfo])
  (:import [org.apache.storm.task TopologyContext ShellBolt WorkerTopologyContext])
  (:import [org.apache.storm.utils Utils ConfigUtils])
  (:import [org.apache.storm.generated ShellComponent JavaObject])
  (:import [org.apache.storm.spout ShellSpout])
  (:import [java.util Collection List ArrayList])
<<<<<<< HEAD
  (:import [org.apache.storm Thrift])
=======
  (:import [org.apache.storm Thrift]
           (org.apache.storm.daemon StormCommon))
  (:require [org.apache.storm
             [stats :as stats]])
>>>>>>> 6390d18d
  (:require [org.apache.storm.daemon.builtin-metrics :as builtin-metrics]))

(defn mk-topology-context-builder [worker executor-data topology]
  (let [conf (:conf worker)]
    #(TopologyContext.
      topology
      (:storm-conf worker)
      (:task->component worker)
      (:component->sorted-tasks worker)
      (:component->stream->fields worker)
      (:storm-id worker)
      (ConfigUtils/supervisorStormResourcesPath
        (ConfigUtils/supervisorStormDistRoot conf (:storm-id worker)))
      (ConfigUtils/workerPidsRoot conf (:worker-id worker))
      (int %)
      (:port worker)
      (:task-ids worker)
      (:default-shared-resources worker)
      (:user-shared-resources worker)
      (:shared-executor-data executor-data)
      (:interval->task->metric-registry executor-data)
      (:open-or-prepare-was-called? executor-data))))

(defn system-topology-context [worker executor-data tid]
  ((mk-topology-context-builder
    worker
    executor-data
    (:system-topology worker))
   tid))

(defn user-topology-context [worker executor-data tid]
  ((mk-topology-context-builder
    worker
    executor-data
    (:topology worker))
   tid))

(defn- get-task-object [^StormTopology topology component-id]
  (let [spouts (.get_spouts topology)
        bolts (.get_bolts topology)
        state-spouts (.get_state_spouts topology)
        obj (Utils/getSetComponentObject
             (cond
              (contains? spouts component-id) (.get_spout_object ^SpoutSpec (get spouts component-id))
              (contains? bolts component-id) (.get_bolt_object ^Bolt (get bolts component-id))
              (contains? state-spouts component-id) (.get_state_spout_object ^StateSpoutSpec (get state-spouts component-id))
              true (throw (RuntimeException. (str "Could not find " component-id " in " topology)))))
        obj (if (instance? ShellComponent obj)
              (if (contains? spouts component-id)
                (ShellSpout. obj)
                (ShellBolt. obj))
              obj )
        obj (if (instance? JavaObject obj)
              (Thrift/instantiateJavaObject obj)
              obj )]
    obj
    ))

(defn get-context-hooks [^TopologyContext context]
  (.getHooks context))

(defn hooks-empty? [^Collection hooks]
  (.isEmpty hooks))

(defmacro apply-hooks [topology-context method-sym info-form]
  (let [hook-sym (with-meta (gensym "hook") {:tag 'org.apache.storm.hooks.ITaskHook})]
    `(let [hooks# (get-context-hooks ~topology-context)]
       (when-not (hooks-empty? hooks#)
         (let [info# ~info-form]
           (fast-list-iter [~hook-sym hooks#]
             (~method-sym ~hook-sym info#)
             ))))))


;; TODO: this is all expensive... should be precomputed
(defn send-unanchored
  [task-data stream values]
    (let [^TopologyContext topology-context (:system-context task-data)
          tasks-fn (:tasks-fn task-data)
          transfer-fn (-> task-data :executor-data :transfer-fn)
          out-tuple (TupleImpl. topology-context
                                 values
                                 (.getThisTaskId topology-context)
                                 stream)]
      (fast-list-iter [t (tasks-fn stream values)]
        (transfer-fn t out-tuple))))

(defn mk-tasks-fn [task-data]
  (let [task-id (:task-id task-data)
        executor-data (:executor-data task-data)
        ^LoadMapping load-mapping (:load-mapping (:worker executor-data))
        component-id (:component-id executor-data)
        ^WorkerTopologyContext worker-context (:worker-context executor-data)
        storm-conf (:storm-conf executor-data)
        emit-sampler (mk-stats-sampler storm-conf)
        stream->component->grouper (:stream->component->grouper executor-data)
        user-context (:user-context task-data)
        executor-stats (:stats executor-data)
        debug? (= true (storm-conf TOPOLOGY-DEBUG))]
        
    (fn ([^Integer out-task-id ^String stream ^List values]
          (when debug?
            (log-message "Emitting direct: " out-task-id "; " component-id " " stream " " values))
          (let [target-component (.getComponentId worker-context out-task-id)
                component->grouping (get stream->component->grouper stream)
                grouping (get component->grouping target-component)
                out-task-id (if grouping out-task-id)]
            (when (and (not-nil? grouping) (not= :direct grouping))
              (throw (IllegalArgumentException. "Cannot emitDirect to a task expecting a regular grouping")))                          
            (apply-hooks user-context .emit (EmitInfo. values stream task-id [out-task-id]))
            (when (emit-sampler)
              (.emittedTuple executor-stats stream)
              (if out-task-id
                (.transferredTuples executor-stats stream, 1)))
            (if out-task-id [out-task-id])
            ))
        ([^String stream ^List values]
           (when debug?
             (log-message "Emitting: " component-id " " stream " " values))
           (let [out-tasks (ArrayList.)]
             (if (not (.containsKey stream->component->grouper stream))
               (throw (IllegalArgumentException. (str "Unknown stream ID: " stream))))
             (fast-map-iter [[out-component grouper] (get stream->component->grouper stream)]
               (when (= :direct grouper)
                  ;;  TODO: this is wrong, need to check how the stream was declared
                  (throw (IllegalArgumentException. "Cannot do regular emit to direct stream")))
               (let [comp-tasks (grouper task-id values load-mapping)]
                 (if (or (sequential? comp-tasks) (instance? Collection comp-tasks))
                   (.addAll out-tasks comp-tasks)
                   (.add out-tasks comp-tasks)
                   )))
             (apply-hooks user-context .emit (EmitInfo. values stream task-id out-tasks))
             (when (emit-sampler)
               (.emittedTuple executor-stats stream)
               (.transferredTuples executor-stats stream (count out-tasks)))
             out-tasks)))
    ))

(defn mk-task-data [executor-data task-id]
  (recursive-map
    :executor-data executor-data
    :task-id task-id
    :system-context (system-topology-context (:worker executor-data) executor-data task-id)
    :user-context (user-topology-context (:worker executor-data) executor-data task-id)
    :builtin-metrics (builtin-metrics/make-data (:type executor-data) (:stats executor-data))
    :tasks-fn (mk-tasks-fn <>)
    :object (get-task-object (.getRawTopology ^TopologyContext (:system-context <>)) (:component-id executor-data))))


(defn mk-task [executor-data task-id]
  (let [task-data (mk-task-data executor-data task-id)
        storm-conf (:storm-conf executor-data)]
    (doseq [klass (storm-conf TOPOLOGY-AUTO-TASK-HOOKS)]
      (.addTaskHook ^TopologyContext (:user-context task-data) (-> klass Class/forName .newInstance)))
    ;; when this is called, the threads for the executor haven't been started yet,
    ;; so we won't be risking trampling on the single-threaded claim strategy disruptor queue
    (send-unanchored task-data StormCommon/SYSTEM_STREAM_ID ["startup"])
    task-data
    ))<|MERGE_RESOLUTION|>--- conflicted
+++ resolved
@@ -27,14 +27,8 @@
   (:import [org.apache.storm.generated ShellComponent JavaObject])
   (:import [org.apache.storm.spout ShellSpout])
   (:import [java.util Collection List ArrayList])
-<<<<<<< HEAD
-  (:import [org.apache.storm Thrift])
-=======
   (:import [org.apache.storm Thrift]
            (org.apache.storm.daemon StormCommon))
-  (:require [org.apache.storm
-             [stats :as stats]])
->>>>>>> 6390d18d
   (:require [org.apache.storm.daemon.builtin-metrics :as builtin-metrics]))
 
 (defn mk-topology-context-builder [worker executor-data topology]
