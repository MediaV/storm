;; Licensed to the Apache Software Foundation (ASF) under one
;; or more contributor license agreements.  See the NOTICE file
;; distributed with this work for additional information
;; regarding copyright ownership.  The ASF licenses this file
;; to you under the Apache License, Version 2.0 (the
;; "License"); you may not use this file except in compliance
;; with the License.  You may obtain a copy of the License at
;;
;; http://www.apache.org/licenses/LICENSE-2.0
;;
;; Unless required by applicable law or agreed to in writing, software
;; distributed under the License is distributed on an "AS IS" BASIS,
;; WITHOUT WARRANTIES OR CONDITIONS OF ANY KIND, either express or implied.
;; See the License for the specific language governing permissions and
;; limitations under the License.

(ns org.apache.storm.ui.core
  (:use compojure.core)
  (:use [clojure.java.shell :only [sh]])
  (:use ring.middleware.reload
        ring.middleware.multipart-params)
  (:use [ring.middleware.json :only [wrap-json-params]])
  (:use [hiccup core page-helpers])
  (:use [org.apache.storm config util log stats converter])
  (:use [org.apache.storm.ui helpers])
<<<<<<< HEAD
=======
  (:use [org.apache.storm.daemon [common :only [ACKER-COMPONENT-ID ACKER-INIT-STREAM-ID ACKER-ACK-STREAM-ID
                                              ACKER-FAIL-STREAM-ID mk-authorization-handler]]])
>>>>>>> b4779399
  (:import [org.apache.storm.utils Time]
           [org.apache.storm.generated NimbusSummary]
           [org.apache.storm.ui UIHelpers IConfigurator FilterConfiguration]
           [org.apache.storm.metric StormMetricsRegistry])
  (:use [clojure.string :only [blank? lower-case trim split]])
  (:import [org.apache.storm.generated ExecutorSpecificStats
            ExecutorStats ExecutorSummary ExecutorInfo TopologyInfo SpoutStats BoltStats
            ErrorInfo ClusterSummary SupervisorSummary TopologySummary
            Nimbus$Client StormTopology GlobalStreamId RebalanceOptions
            KillOptions GetInfoOptions NumErrorsChoice DebugOptions TopologyPageInfo
            TopologyStats CommonAggregateStats ComponentAggregateStats
            ComponentType BoltAggregateStats SpoutAggregateStats
            ExecutorAggregateStats SpecificAggregateStats ComponentPageInfo
            LogConfig LogLevel LogLevelAction])
  (:import [org.apache.storm.security.auth AuthUtils ReqContext])
  (:import [org.apache.storm.generated AuthorizationException ProfileRequest ProfileAction NodeInfo])
  (:import [org.apache.storm.security.auth AuthUtils])
  (:import [org.apache.storm.utils Utils VersionInfo ConfigUtils])
  (:import [org.apache.storm Config])
  (:import [java.io File])
  (:import [java.net URLEncoder URLDecoder])
  (:import [org.json.simple JSONValue])
  (:require [compojure.route :as route]
            [compojure.handler :as handler]
            [ring.util.response :as resp]
            [org.apache.storm.internal [thrift :as thrift]])
  (:import [org.apache.commons.lang StringEscapeUtils])
  (:import [org.apache.logging.log4j Level]
           (org.apache.storm.daemon StormCommon))
  (:import [org.eclipse.jetty.server Server])
  (:gen-class))

(def ^:dynamic *STORM-CONF* (clojurify-structure (ConfigUtils/readStormConfig)))
(def ^:dynamic *UI-ACL-HANDLER* (StormCommon/mkAuthorizationHandler (*STORM-CONF* NIMBUS-AUTHORIZER) *STORM-CONF*))
(def ^:dynamic *UI-IMPERSONATION-HANDLER* (StormCommon/mkAuthorizationHandler (*STORM-CONF* NIMBUS-IMPERSONATION-AUTHORIZER) *STORM-CONF*))
(def http-creds-handler (AuthUtils/GetUiHttpCredentialsPlugin *STORM-CONF*))
(def STORM-VERSION (VersionInfo/getVersion))

(def ui:num-cluster-configuration-http-requests (StormMetricsRegistry/registerMeter "ui:num-cluster-configuration-http-requests")) 
(def ui:num-cluster-summary-http-requests (StormMetricsRegistry/registerMeter "ui:num-cluster-summary-http-requests")) 
(def ui:num-nimbus-summary-http-requests (StormMetricsRegistry/registerMeter "ui:num-nimbus-summary-http-requests")) 
(def ui:num-supervisor-summary-http-requests (StormMetricsRegistry/registerMeter "ui:num-supervisor-summary-http-requests")) 
(def ui:num-all-topologies-summary-http-requests (StormMetricsRegistry/registerMeter "ui:num-all-topologies-summary-http-requests")) 
(def ui:num-topology-page-http-requests (StormMetricsRegistry/registerMeter "ui:num-topology-page-http-requests")) 
(def ui:num-build-visualization-http-requests (StormMetricsRegistry/registerMeter "ui:num-build-visualization-http-requests")) 
(def ui:num-mk-visualization-data-http-requests (StormMetricsRegistry/registerMeter "ui:num-mk-visualization-data-http-requests")) 
(def ui:num-component-page-http-requests (StormMetricsRegistry/registerMeter "ui:num-component-page-http-requests")) 
(def ui:num-log-config-http-requests (StormMetricsRegistry/registerMeter "ui:num-log-config-http-requests")) 
(def ui:num-activate-topology-http-requests (StormMetricsRegistry/registerMeter "ui:num-activate-topology-http-requests")) 
(def ui:num-deactivate-topology-http-requests (StormMetricsRegistry/registerMeter "ui:num-deactivate-topology-http-requests")) 
(def ui:num-debug-topology-http-requests (StormMetricsRegistry/registerMeter "ui:num-debug-topology-http-requests")) 
(def ui:num-component-op-response-http-requests (StormMetricsRegistry/registerMeter "ui:num-component-op-response-http-requests")) 
(def ui:num-topology-op-response-http-requests (StormMetricsRegistry/registerMeter "ui:num-topology-op-response-http-requests")) 
(def ui:num-topology-op-response-http-requests (StormMetricsRegistry/registerMeter "ui:num-topology-op-response-http-requests")) 
(def ui:num-topology-op-response-http-requests (StormMetricsRegistry/registerMeter "ui:num-topology-op-response-http-requests")) 
(def ui:num-main-page-http-requests (StormMetricsRegistry/registerMeter "ui:num-main-page-http-requests")) 

(defn assert-authorized-user
  ([op]
    (assert-authorized-user op nil))
  ([op topology-conf]
    (let [context (ReqContext/context)]
      (if (.isImpersonating context)
        (if *UI-IMPERSONATION-HANDLER*
            (if-not (.permit *UI-IMPERSONATION-HANDLER* context op topology-conf)
              (let [principal (.principal context)
                    real-principal (.realPrincipal context)
                    user (if principal (.getName principal) "unknown")
                    real-user (if real-principal (.getName real-principal) "unknown")
                    remote-address (.remoteAddress context)]
                (throw (AuthorizationException.
                         (str "user '" real-user "' is not authorized to impersonate user '" user "' from host '" remote-address "'. Please
                         see SECURITY.MD to learn how to configure impersonation ACL.")))))
          (log-warn " principal " (.realPrincipal context) " is trying to impersonate " (.principal context) " but "
            NIMBUS-IMPERSONATION-AUTHORIZER " has no authorizer configured. This is a potential security hole.
            Please see SECURITY.MD to learn how to configure an impersonation authorizer.")))

      (if *UI-ACL-HANDLER*
       (if-not (.permit *UI-ACL-HANDLER* context op topology-conf)
         (let [principal (.principal context)
               user (if principal (.getName principal) "unknown")]
           (throw (AuthorizationException.
                   (str "UI request '" op "' for '" user "' user is not authorized")))))))))

(defn executor-summary-type
  [topology ^ExecutorSummary s]
  (component-type topology (.get_component_id s)))

(defn is-ack-stream
  [stream]
  (let [acker-streams
        [StormCommon/ACKER_INIT_STREAM_ID
         StormCommon/ACKER_ACK_STREAM_ID
         StormCommon/ACKER_FAIL_STREAM_ID]]
    (every? #(not= %1 stream) acker-streams)))

(defn spout-summary?
  [topology s]
  (= :spout (executor-summary-type topology s)))

(defn bolt-summary?
  [topology s]
  (= :bolt (executor-summary-type topology s)))

(defn group-by-comp
  [summs]
  (let [ret (group-by #(.get_component_id ^ExecutorSummary %) summs)]
    (into (sorted-map) ret )))

(defn logviewer-link [host fname secure?]
  (if (and secure? (*STORM-CONF* LOGVIEWER-HTTPS-PORT))
    (UIHelpers/urlFormat "https://%s:%s/log?file=%s"
      (to-array
        [host
        (*STORM-CONF* LOGVIEWER-HTTPS-PORT)
        fname]))
    (UIHelpers/urlFormat "http://%s:%s/log?file=%s"
      (to-array
        [host
        (*STORM-CONF* LOGVIEWER-PORT)
        fname]))))

(defn event-log-link
  [topology-id component-id host port secure?]
  (logviewer-link host (Utils/eventLogsFilename topology-id (str port)) secure?))

(defn worker-log-link [host port topology-id secure?]
  (if (or (empty? host) (let [port_str (str port "")] (or (empty? port_str) (= "0" port_str))))
    ""
    (let [fname (Utils/logsFilename topology-id (str port))]
      (logviewer-link host fname secure?))))

(defn nimbus-log-link [host]
  (UIHelpers/urlFormat "http://%s:%s/daemonlog?file=nimbus.log" (to-array [host (*STORM-CONF* LOGVIEWER-PORT)])))

(defn supervisor-log-link [host]
  (UIHelpers/urlFormat "http://%s:%s/daemonlog?file=supervisor.log" (to-array [host (*STORM-CONF* LOGVIEWER-PORT)])))

(defn get-error-data
  [error]
  (if error
    (error-subset (.get_error ^ErrorInfo error))
    ""))

(defn get-error-port
  [error]
  (if error
    (.get_port ^ErrorInfo error)
    ""))

(defn get-error-host
  [error]
  (if error
    (.get_host ^ErrorInfo error)
    ""))

(defn get-error-time
  [error]
  (if error
    (.get_error_time_secs ^ErrorInfo error)))

(defn worker-dump-link [host port topology-id]
  (UIHelpers/urlFormat "http://%s:%s/dumps/%s/%s"
    (to-array [(URLEncoder/encode host)
              (*STORM-CONF* LOGVIEWER-PORT)
              (URLEncoder/encode topology-id)
              (str (URLEncoder/encode host) ":" (URLEncoder/encode port))])))

(defn stats-times
  [stats-map]
  (sort-by #(Integer/parseInt %)
           (-> stats-map
               clojurify-structure
               (dissoc ":all-time")
               keys)))

(defn window-hint
  [window]
  (if (= window ":all-time")
    "All time"
    (UIHelpers/prettyUptimeSec window)))

(defn sanitize-stream-name
  [name]
  (let [sym-regex #"(?![A-Za-z_\-:\.])."]
    (str
     (if (re-find #"^[A-Za-z]" name)
       (clojure.string/replace name sym-regex "_")
       (clojure.string/replace (str \s name) sym-regex "_"))
     (hash name))))

(defn sanitize-transferred
  [transferred]
  (into {}
        (for [[time, stream-map] transferred]
          [time, (into {}
                       (for [[stream, trans] stream-map]
                         [(sanitize-stream-name stream), trans]))])))

(defn visualization-data
  [spout-bolt spout-comp-summs bolt-comp-summs window storm-id]
  (let [components (for [[id spec] spout-bolt]
            [id
             (let [inputs (.get_inputs (.get_common spec))
                   bolt-summs (get bolt-comp-summs id)
                   spout-summs (get spout-comp-summs id)
                   bolt-cap (if bolt-summs
                              (compute-bolt-capacity bolt-summs)
                              0)]
               {:type (if bolt-summs "bolt" "spout")
                :capacity bolt-cap
                :latency (if bolt-summs
                           (get-in
                             (bolt-streams-stats bolt-summs true)
                             [:process-latencies window])
                           (get-in
                             (spout-streams-stats spout-summs true)
                             [:complete-latencies window]))
                :transferred (or
                               (get-in
                                 (spout-streams-stats spout-summs true)
                                 [:transferred window])
                               (get-in
                                 (bolt-streams-stats bolt-summs true)
                                 [:transferred window]))
                :stats (let [mapfn (fn [dat]
                                     (map (fn [^ExecutorSummary summ]
                                            {:host (.get_host summ)
                                             :port (.get_port summ)
                                             :uptime_secs (.get_uptime_secs summ)
                                             :transferred (if-let [stats (.get_stats summ)]
                                                            (sanitize-transferred (.get_transferred stats)))})
                                          dat))]
                         (if bolt-summs
                           (mapfn bolt-summs)
                           (mapfn spout-summs)))
                :link (UIHelpers/urlFormat "/component.html?id=%s&topology_id=%s" (to-array [id storm-id]))
                :inputs (for [[global-stream-id group] inputs]
                          {:component (.get_componentId global-stream-id)
                           :stream (.get_streamId global-stream-id)
                           :sani-stream (sanitize-stream-name (.get_streamId global-stream-id))
                           :grouping (clojure.core/name (thrift/grouping-type group))})})])]
    (into {} (doall components))))

(defn stream-boxes [datmap]
  (let [filter-fn (mk-include-sys-fn true)
        streams
        (vec (doall (distinct
                     (apply concat
                            (for [[k v] datmap]
                              (for [m (get v :inputs)]
                                {:stream (get m :stream)
                                 :sani-stream (get m :sani-stream)
                                 :checked (is-ack-stream (get m :stream))}))))))]
    (map (fn [row]
           {:row row}) (partition 4 4 nil streams))))

(defn- get-topology-info
  ([^Nimbus$Client nimbus id]
    (.getTopologyInfo nimbus id))
  ([^Nimbus$Client nimbus id options]
    (.getTopologyInfoWithOpts nimbus id options)))

(defn mk-visualization-data
  [id window include-sys?]
  (thrift/with-configured-nimbus-connection
    nimbus
    (let [window (if window window ":all-time")
          topology (.getTopology ^Nimbus$Client nimbus id)
          spouts (.get_spouts topology)
          bolts (.get_bolts topology)
          summ (->> (doto
                      (GetInfoOptions.)
                      (.set_num_err_choice NumErrorsChoice/NONE))
                    (.getTopologyInfoWithOpts ^Nimbus$Client nimbus id))
          execs (.get_executors summ)
          spout-summs (filter (partial spout-summary? topology) execs)
          bolt-summs (filter (partial bolt-summary? topology) execs)
          spout-comp-summs (group-by-comp spout-summs)
          bolt-comp-summs (group-by-comp bolt-summs)
          ;TODO: when translating this function, you should replace the filter-val with a proper for loop + if condition HERE
          bolt-comp-summs (filter-key (mk-include-sys-fn include-sys?)
                                      bolt-comp-summs)]
      (visualization-data
       (merge (hashmap-to-persistent spouts)
              (hashmap-to-persistent bolts))
       spout-comp-summs bolt-comp-summs window id))))

(defn- from-json
  [^String str]
  (if str
    (clojurify-structure
      (JSONValue/parse str))
    nil))

(defn validate-tplg-submit-params [params]
  (let [tplg-jar-file (params :topologyJar)
        tplg-config (if (not-nil? (params :topologyConfig)) (from-json (params :topologyConfig)))]
    (cond
     (nil? tplg-jar-file) {:valid false :error "missing topology jar file"}
     (nil? tplg-config) {:valid false :error "missing topology config"}
     (nil? (tplg-config "topologyMainClass")) {:valid false :error "topologyMainClass missing in topologyConfig"}
     :else {:valid true})))

(defn run-tplg-submit-cmd [tplg-jar-file tplg-config user]
  (let [tplg-main-class (if (not-nil? tplg-config) (trim (tplg-config "topologyMainClass")))
        tplg-main-class-args (if (not-nil? tplg-config) (tplg-config "topologyMainClassArgs"))
        storm-home (System/getProperty "storm.home")
        storm-conf-dir (str storm-home Utils/FILE_PATH_SEPARATOR "conf")
        storm-log-dir (if (not-nil? (*STORM-CONF* "storm.log.dir")) (*STORM-CONF* "storm.log.dir")
                          (str storm-home Utils/FILE_PATH_SEPARATOR "logs"))
        storm-libs (str storm-home Utils/FILE_PATH_SEPARATOR "lib" Utils/FILE_PATH_SEPARATOR "*")
        java-cmd (str (System/getProperty "java.home") Utils/FILE_PATH_SEPARATOR "bin" Utils/FILE_PATH_SEPARATOR "java")
        storm-cmd (str storm-home Utils/FILE_PATH_SEPARATOR "bin" Utils/FILE_PATH_SEPARATOR "storm")
        tplg-cmd-response (apply sh
                            (flatten
                              [storm-cmd "jar" tplg-jar-file tplg-main-class
                                (if (not-nil? tplg-main-class-args) tplg-main-class-args [])
                                (if (not= user "unknown") (str "-c storm.doAsUser=" user) [])]))]
    (log-message "tplg-cmd-response " tplg-cmd-response)
    (cond
     (= (tplg-cmd-response :exit) 0) {"status" "success"}
     (and (not= (tplg-cmd-response :exit) 0)
          (not-nil? (re-find #"already exists on cluster" (tplg-cmd-response :err)))) {"status" "failed" "error" "Topology with the same name exists in cluster"}
          (not= (tplg-cmd-response :exit) 0) {"status" "failed" "error" (clojure.string/trim-newline (tplg-cmd-response :err))}
          :else {"status" "success" "response" "topology deployed"}
          )))

(defn cluster-configuration []
  (thrift/with-configured-nimbus-connection nimbus
    (.getNimbusConf ^Nimbus$Client nimbus)))

(defn topology-history-info
  ([user]
    (thrift/with-configured-nimbus-connection nimbus
      (topology-history-info (.getTopologyHistory ^Nimbus$Client nimbus user) user)))
  ([history user]
    {"topo-history"
     (into [] (.get_topo_ids history))}))

(defn cluster-summary
  ([user]
     (thrift/with-configured-nimbus-connection nimbus
        (cluster-summary (.getClusterInfo ^Nimbus$Client nimbus) user)))
  ([^ClusterSummary summ user]
     (let [sups (.get_supervisors summ)
           used-slots (reduce + (map #(.get_num_used_workers ^SupervisorSummary %) sups))
           total-slots (reduce + (map #(.get_num_workers ^SupervisorSummary %) sups))
           free-slots (- total-slots used-slots)
           topologies (.get_topologies_size summ)
           total-tasks (->> (.get_topologies summ)
                            (map #(.get_num_tasks ^TopologySummary %))
                            (reduce +))
           total-executors (->> (.get_topologies summ)
                                (map #(.get_num_executors ^TopologySummary %))
                                (reduce +))]
       {"user" user
        "stormVersion" STORM-VERSION
        "supervisors" (count sups)
        "topologies" topologies
        "slotsTotal" total-slots
        "slotsUsed"  used-slots
        "slotsFree" free-slots
        "executorsTotal" total-executors
        "tasksTotal" total-tasks })))

(defn convert-to-nimbus-summary[nimbus-seed]
  (let [[host port] (.split nimbus-seed ":")]
    {
      "host" host
      "port" port
      "nimbusLogLink" (nimbus-log-link host)
      "status" "Offline"
      "version" "Not applicable"
      "nimbusUpTime" "Not applicable"
      "nimbusUptimeSeconds" "Not applicable"}
    ))

(defn nimbus-summary
  ([]
    (thrift/with-configured-nimbus-connection nimbus
      (nimbus-summary
        (.get_nimbuses (.getClusterInfo ^Nimbus$Client nimbus)))))
  ([nimbuses]
    (let [nimbus-seeds (set (map #(str %1 ":" (*STORM-CONF* NIMBUS-THRIFT-PORT)) (set (*STORM-CONF* NIMBUS-SEEDS))))
          alive-nimbuses (set (map #(str (.get_host %1) ":" (.get_port %1)) nimbuses))
          offline-nimbuses (clojure.set/difference nimbus-seeds alive-nimbuses)
          offline-nimbuses-summary (map #(convert-to-nimbus-summary %1) offline-nimbuses)]
      {"nimbuses"
       (concat offline-nimbuses-summary
       (for [^NimbusSummary n nimbuses
             :let [uptime (.get_uptime_secs n)]]
         {
          "host" (.get_host n)
          "port" (.get_port n)
          "nimbusLogLink" (nimbus-log-link (.get_host n))
          "status" (if (.is_isLeader n) "Leader" "Not a Leader")
          "version" (.get_version n)
          "nimbusUpTime" (UIHelpers/prettyUptimeSec uptime)
          "nimbusUpTimeSeconds" uptime}))})))

(defn supervisor-summary
  ([]
   (thrift/with-configured-nimbus-connection nimbus
                (supervisor-summary
                  (.get_supervisors (.getClusterInfo ^Nimbus$Client nimbus)))))
  ([summs]
   {"supervisors"
    (for [^SupervisorSummary s summs]
      {"id" (.get_supervisor_id s)
       "host" (.get_host s)
       "uptime" (UIHelpers/prettyUptimeSec (.get_uptime_secs s))
       "uptimeSeconds" (.get_uptime_secs s)
       "slotsTotal" (.get_num_workers s)
       "slotsUsed" (.get_num_used_workers s)
       "totalMem" (get (.get_total_resources s) Config/SUPERVISOR_MEMORY_CAPACITY_MB)
       "totalCpu" (get (.get_total_resources s) Config/SUPERVISOR_CPU_CAPACITY)
       "usedMem" (.get_used_mem s)
       "usedCpu" (.get_used_cpu s)
       "logLink" (supervisor-log-link (.get_host s))
       "version" (.get_version s)})
    "schedulerDisplayResource" (*STORM-CONF* Config/SCHEDULER_DISPLAY_RESOURCE)}))

(defn all-topologies-summary
  ([]
   (thrift/with-configured-nimbus-connection
     nimbus
     (all-topologies-summary
       (.get_topologies (.getClusterInfo ^Nimbus$Client nimbus)))))
  ([summs]
   {"topologies"
    (for [^TopologySummary t summs]
      {
       "id" (.get_id t)
       "encodedId" (URLEncoder/encode (.get_id t))
       "owner" (.get_owner t)
       "name" (.get_name t)
       "status" (.get_status t)
       "uptime" (UIHelpers/prettyUptimeSec (.get_uptime_secs t))
       "uptimeSeconds" (.get_uptime_secs t)
       "tasksTotal" (.get_num_tasks t)
       "workersTotal" (.get_num_workers t)
       "executorsTotal" (.get_num_executors t)
       "replicationCount" (.get_replication_count t)
       "schedulerInfo" (.get_sched_status t)
       "requestedMemOnHeap" (.get_requested_memonheap t)
       "requestedMemOffHeap" (.get_requested_memoffheap t)
       "requestedTotalMem" (+ (.get_requested_memonheap t) (.get_requested_memoffheap t))
       "requestedCpu" (.get_requested_cpu t)
       "assignedMemOnHeap" (.get_assigned_memonheap t)
       "assignedMemOffHeap" (.get_assigned_memoffheap t)
       "assignedTotalMem" (+ (.get_assigned_memonheap t) (.get_assigned_memoffheap t))
       "assignedCpu" (.get_assigned_cpu t)})
    "schedulerDisplayResource" (*STORM-CONF* Config/SCHEDULER_DISPLAY_RESOURCE)}))

(defn topology-stats [window stats]
  (let [times (stats-times (:emitted stats))
        display-map (into {} (for [t times] [t window-hint]))
        display-map (assoc display-map ":all-time" (fn [_] "All time"))]
    (for [w (concat times [":all-time"])
          :let [disp ((display-map w) w)]]
      {"windowPretty" disp
       "window" w
       "emitted" (get-in stats [:emitted w])
       "transferred" (get-in stats [:transferred w])
       "completeLatency" (float-str (get-in stats [:complete-latencies w]))
       "acked" (get-in stats [:acked w])
       "failed" (get-in stats [:failed w])})))

(defn build-visualization [id window include-sys?]
  (thrift/with-configured-nimbus-connection nimbus
    (let [window (if window window ":all-time")
          topology-info (->> (doto
                               (GetInfoOptions.)
                               (.set_num_err_choice NumErrorsChoice/ONE))
                             (.getTopologyInfoWithOpts ^Nimbus$Client nimbus
                                                       id))
          storm-topology (.getTopology ^Nimbus$Client nimbus id)
          spout-executor-summaries (filter (partial spout-summary? storm-topology) (.get_executors topology-info))
          bolt-executor-summaries (filter (partial bolt-summary? storm-topology) (.get_executors topology-info))
          spout-comp-id->executor-summaries (group-by-comp spout-executor-summaries)
          bolt-comp-id->executor-summaries (group-by-comp bolt-executor-summaries)
          ;TODO: when translating this function, you should replace the filter-val with a proper for loop + if condition HERE
          bolt-comp-id->executor-summaries (filter-key (mk-include-sys-fn include-sys?) bolt-comp-id->executor-summaries)
          id->spout-spec (.get_spouts storm-topology)
          id->bolt (.get_bolts storm-topology)
          visualizer-data (visualization-data (merge (hashmap-to-persistent id->spout-spec)
                                                     (hashmap-to-persistent id->bolt))
                                              spout-comp-id->executor-summaries
                                              bolt-comp-id->executor-summaries
                                              window
                                              id)]
       {"visualizationTable" (stream-boxes visualizer-data)})))

(defn- get-error-json
  [topo-id error-info secure?]
  (let [host (get-error-host error-info)
        port (get-error-port error-info)]
    {"lastError" (get-error-data error-info)
     "errorTime" (get-error-time error-info)
     "errorHost" host
     "errorPort" port
     "errorLapsedSecs" (if-let [t (get-error-time error-info)] (Time/deltaSecs t))
     "errorWorkerLogLink" (worker-log-link host port topo-id secure?)}))

(defn- common-agg-stats-json
  "Returns a JSON representation of a common aggregated statistics."
  [^CommonAggregateStats common-stats]
  {"executors" (.get_num_executors common-stats)
   "tasks" (.get_num_tasks common-stats)
   "emitted" (.get_emitted common-stats)
   "transferred" (.get_transferred common-stats)
   "acked" (.get_acked common-stats)
   "failed" (.get_failed common-stats)})

(defmulti comp-agg-stats-json
  "Returns a JSON representation of aggregated statistics."
  (fn [_ _ [id ^ComponentAggregateStats s]] (.get_type s)))

(defmethod comp-agg-stats-json ComponentType/SPOUT
  [topo-id secure? [id ^ComponentAggregateStats s]]
  (let [^SpoutAggregateStats ss (.. s get_specific_stats get_spout)
        cs (.get_common_stats s)]
    (merge
      (common-agg-stats-json cs)
      (get-error-json topo-id (.get_last_error s) secure?)
      {"spoutId" id
       "encodedSpoutId" (URLEncoder/encode id)
       "completeLatency" (float-str (.get_complete_latency_ms ss))})))

(defmethod comp-agg-stats-json ComponentType/BOLT
  [topo-id secure? [id ^ComponentAggregateStats s]]
  (let [^BoltAggregateStats ss (.. s get_specific_stats get_bolt)
        cs (.get_common_stats s)]
    (merge
      (common-agg-stats-json cs)
      (get-error-json topo-id (.get_last_error s) secure?)
      {"boltId" id
       "encodedBoltId" (URLEncoder/encode id)
       "capacity" (float-str (.get_capacity ss))
       "executeLatency" (float-str (.get_execute_latency_ms ss))
       "executed" (.get_executed ss)
       "processLatency" (float-str (.get_process_latency_ms ss))})))

(defn- unpack-topology-page-info
  "Unpacks the serialized object to data structures"
  [^TopologyPageInfo topo-info window secure?]
  (let [id (.get_id topo-info)
        ^TopologyStats topo-stats (.get_topology_stats topo-info)
        stat->window->number
          {:emitted (.get_window_to_emitted topo-stats)
           :transferred (.get_window_to_transferred topo-stats)
           :complete-latencies (.get_window_to_complete_latencies_ms topo-stats)
           :acked (.get_window_to_acked topo-stats)
           :failed (.get_window_to_failed topo-stats)}
        topo-stats (topology-stats window stat->window->number)
        [debugEnabled
         samplingPct] (if-let [debug-opts (.get_debug_options topo-info)]
                        [(.is_enable debug-opts)
                         (.get_samplingpct debug-opts)])
        uptime (.get_uptime_secs topo-info)]
    {"id" id
     "encodedId" (URLEncoder/encode id)
     "owner" (.get_owner topo-info)
     "name" (.get_name topo-info)
     "status" (.get_status topo-info)
     "uptime" (UIHelpers/prettyUptimeSec uptime)
     "uptimeSeconds" uptime
     "tasksTotal" (.get_num_tasks topo-info)
     "workersTotal" (.get_num_workers topo-info)
     "executorsTotal" (.get_num_executors topo-info)
     "schedulerInfo" (.get_sched_status topo-info)
     "requestedMemOnHeap" (.get_requested_memonheap topo-info)
     "requestedMemOffHeap" (.get_requested_memoffheap topo-info)
     "requestedCpu" (.get_requested_cpu topo-info)
     "assignedMemOnHeap" (.get_assigned_memonheap topo-info)
     "assignedMemOffHeap" (.get_assigned_memoffheap topo-info)
     "assignedTotalMem" (+ (.get_assigned_memonheap topo-info) (.get_assigned_memoffheap topo-info))
     "assignedCpu" (.get_assigned_cpu topo-info)
     "topologyStats" topo-stats
     "spouts" (map (partial comp-agg-stats-json id secure?)
                   (.get_id_to_spout_agg_stats topo-info))
     "bolts" (map (partial comp-agg-stats-json id secure?)
                  (.get_id_to_bolt_agg_stats topo-info))
     "configuration" (.get_topology_conf topo-info)
     "debug" (or debugEnabled false)
     "samplingPct" (or samplingPct 10)
     "replicationCount" (.get_replication_count topo-info)}))

(defn exec-host-port
  [executors]
  (for [^ExecutorSummary e executors]
    {"host" (.get_host e)
     "port" (.get_port e)}))

(defn worker-host-port
  "Get the set of all worker host/ports"
  [id]
  (thrift/with-configured-nimbus-connection nimbus
    (distinct (exec-host-port (.get_executors (get-topology-info nimbus id))))))

(defn topology-page [id window include-sys? user secure?]
  (thrift/with-configured-nimbus-connection nimbus
    (let [window (if window window ":all-time")
          window-hint (window-hint window)
          topo-page-info (.getTopologyPageInfo ^Nimbus$Client nimbus
                                               id
                                               window
                                               include-sys?)
          topology-conf (from-json (.get_topology_conf topo-page-info))
          msg-timeout (topology-conf TOPOLOGY-MESSAGE-TIMEOUT-SECS)]
      (merge
       (unpack-topology-page-info topo-page-info window secure?)
       {"user" user
        "window" window
        "windowHint" window-hint
        "msgTimeout" msg-timeout
        "configuration" topology-conf
        "visualizationTable" []
        "schedulerDisplayResource" (*STORM-CONF* Config/SCHEDULER_DISPLAY_RESOURCE)}))))

(defn component-errors
  [errors-list topology-id secure?]
  (let [errors (->> errors-list
                    (sort-by #(.get_error_time_secs ^ErrorInfo %))
                    reverse)]
    {"componentErrors"
     (for [^ErrorInfo e errors]
       {"errorTime" (get-error-time e)
        "errorHost" (.get_host e)
        "errorPort"  (.get_port e)
        "errorWorkerLogLink"  (worker-log-link (.get_host e)
                                               (.get_port e)
                                               topology-id
                                               secure?)
        "errorLapsedSecs" (if-let [t (get-error-time e)] (Time/deltaSecs t))
        "error" (.get_error e)})}))

(defmulti unpack-comp-agg-stat
  (fn [[_ ^ComponentAggregateStats s]] (.get_type s)))

(defmethod unpack-comp-agg-stat ComponentType/BOLT
  [[window ^ComponentAggregateStats s]]
  (let [^CommonAggregateStats comm-s (.get_common_stats s)
        ^SpecificAggregateStats spec-s (.get_specific_stats s)
        ^BoltAggregateStats bolt-s (.get_bolt spec-s)]
    {"window" window
     "windowPretty" (window-hint window)
     "emitted" (.get_emitted comm-s)
     "transferred" (.get_transferred comm-s)
     "acked" (.get_acked comm-s)
     "failed" (.get_failed comm-s)
     "executeLatency" (float-str (.get_execute_latency_ms bolt-s))
     "processLatency"  (float-str (.get_process_latency_ms bolt-s))
     "executed" (.get_executed bolt-s)
     "capacity" (float-str (.get_capacity bolt-s))}))

(defmethod unpack-comp-agg-stat ComponentType/SPOUT
  [[window ^ComponentAggregateStats s]]
  (let [^CommonAggregateStats comm-s (.get_common_stats s)
        ^SpecificAggregateStats spec-s (.get_specific_stats s)
        ^SpoutAggregateStats spout-s (.get_spout spec-s)]
    {"window" window
     "windowPretty" (window-hint window)
     "emitted" (.get_emitted comm-s)
     "transferred" (.get_transferred comm-s)
     "acked" (.get_acked comm-s)
     "failed" (.get_failed comm-s)
     "completeLatency" (float-str (.get_complete_latency_ms spout-s))}))

(defn- unpack-bolt-input-stat
  [[^GlobalStreamId s ^ComponentAggregateStats stats]]
  (let [^SpecificAggregateStats sas (.get_specific_stats stats)
        ^BoltAggregateStats bas (.get_bolt sas)
        ^CommonAggregateStats cas (.get_common_stats stats)
        comp-id (.get_componentId s)]
    {"component" comp-id
     "encodedComponentId" (URLEncoder/encode comp-id)
     "stream" (.get_streamId s)
     "executeLatency" (float-str (.get_execute_latency_ms bas))
     "processLatency" (float-str (.get_process_latency_ms bas))
     "executed" (Utils/nullToZero (.get_executed bas))
     "acked" (Utils/nullToZero (.get_acked cas))
     "failed" (Utils/nullToZero (.get_failed cas))}))

(defmulti unpack-comp-output-stat
  (fn [[_ ^ComponentAggregateStats s]] (.get_type s)))

(defmethod unpack-comp-output-stat ComponentType/BOLT
  [[stream-id ^ComponentAggregateStats stats]]
  (let [^CommonAggregateStats cas (.get_common_stats stats)]
    {"stream" stream-id
     "emitted" (Utils/nullToZero (.get_emitted cas))
     "transferred" (Utils/nullToZero (.get_transferred cas))}))

(defmethod unpack-comp-output-stat ComponentType/SPOUT
  [[stream-id ^ComponentAggregateStats stats]]
  (let [^CommonAggregateStats cas (.get_common_stats stats)
        ^SpecificAggregateStats spec-s (.get_specific_stats stats)
        ^SpoutAggregateStats spout-s (.get_spout spec-s)]
    {"stream" stream-id
     "emitted" (Utils/nullToZero (.get_emitted cas))
     "transferred" (Utils/nullToZero (.get_transferred cas))
     "completeLatency" (float-str (.get_complete_latency_ms spout-s))
     "acked" (Utils/nullToZero (.get_acked cas))
     "failed" (Utils/nullToZero (.get_failed cas))}))

(defmulti unpack-comp-exec-stat
  (fn [_ _ ^ComponentAggregateStats cas] (.get_type (.get_stats ^ExecutorAggregateStats cas))))

(defmethod unpack-comp-exec-stat ComponentType/BOLT
  [topology-id secure? ^ExecutorAggregateStats eas]
  (let [^ExecutorSummary summ (.get_exec_summary eas)
        ^ExecutorInfo info (.get_executor_info summ)
        ^ComponentAggregateStats stats (.get_stats eas)
        ^SpecificAggregateStats ss (.get_specific_stats stats)
        ^BoltAggregateStats bas (.get_bolt ss)
        ^CommonAggregateStats cas (.get_common_stats stats)
        host (.get_host summ)
        port (.get_port summ)
        exec-id (UIHelpers/prettyExecutorInfo info)
        uptime (.get_uptime_secs summ)]
    {"id" exec-id
     "encodedId" (URLEncoder/encode exec-id)
     "uptime" (UIHelpers/prettyUptimeSec uptime)
     "uptimeSeconds" uptime
     "host" host
     "port" port
     "emitted" (Utils/nullToZero (.get_emitted cas))
     "transferred" (Utils/nullToZero (.get_transferred cas))
     "capacity" (float-str (Utils/nullToZero (.get_capacity bas)))
     "executeLatency" (float-str (.get_execute_latency_ms bas))
     "executed" (Utils/nullToZero (.get_executed bas))
     "processLatency" (float-str (.get_process_latency_ms bas))
     "acked" (Utils/nullToZero (.get_acked cas))
     "failed" (Utils/nullToZero (.get_failed cas))
     "workerLogLink" (worker-log-link host port topology-id secure?)}))

(defmethod unpack-comp-exec-stat ComponentType/SPOUT
  [topology-id secure? ^ExecutorAggregateStats eas]
  (let [^ExecutorSummary summ (.get_exec_summary eas)
        ^ExecutorInfo info (.get_executor_info summ)
        ^ComponentAggregateStats stats (.get_stats eas)
        ^SpecificAggregateStats ss (.get_specific_stats stats)
        ^SpoutAggregateStats sas (.get_spout ss)
        ^CommonAggregateStats cas (.get_common_stats stats)
        host (.get_host summ)
        port (.get_port summ)
        exec-id (UIHelpers/prettyExecutorInfo info)
        uptime (.get_uptime_secs summ)]
    {"id" exec-id
     "encodedId" (URLEncoder/encode exec-id)
     "uptime" (UIHelpers/prettyUptimeSec uptime)
     "uptimeSeconds" uptime
     "host" host
     "port" port
     "emitted" (Utils/nullToZero (.get_emitted cas))
     "transferred" (Utils/nullToZero (.get_transferred cas))
     "completeLatency" (float-str (.get_complete_latency_ms sas))
     "acked" (Utils/nullToZero (.get_acked cas))
     "failed" (Utils/nullToZero (.get_failed cas))
     "workerLogLink" (worker-log-link host port topology-id secure?)}))

(defmulti unpack-component-page-info
  "Unpacks component-specific info to clojure data structures"
  (fn [^ComponentPageInfo info & _]
    (.get_component_type info)))

(defmethod unpack-component-page-info ComponentType/BOLT
  [^ComponentPageInfo info topology-id window include-sys? secure?]
  (merge
    {"boltStats" (map unpack-comp-agg-stat (.get_window_to_stats info))
     "inputStats" (map unpack-bolt-input-stat (.get_gsid_to_input_stats info))
     "outputStats" (map unpack-comp-output-stat (.get_sid_to_output_stats info))
     "executorStats" (map (partial unpack-comp-exec-stat topology-id secure?)
                          (.get_exec_stats info))}
    (-> info .get_errors (component-errors topology-id secure?))))

(defmethod unpack-component-page-info ComponentType/SPOUT
  [^ComponentPageInfo info topology-id window include-sys? secure?]
  (merge
    {"spoutSummary" (map unpack-comp-agg-stat (.get_window_to_stats info))
     "outputStats" (map unpack-comp-output-stat (.get_sid_to_output_stats info))
     "executorStats" (map (partial unpack-comp-exec-stat topology-id secure?)
                          (.get_exec_stats info))}
    (-> info .get_errors (component-errors topology-id secure?))))

(defn get-active-profile-actions
  [nimbus topology-id component]
  (let [profile-actions  (.getComponentPendingProfileActions nimbus
                                               topology-id
                                               component
                                 ProfileAction/JPROFILE_STOP)
        latest-profile-actions (map clojurify-profile-request profile-actions)
        active-actions (map (fn [profile-action]
                              {"host" (:host profile-action)
                               "port" (str (:port profile-action))
                               "dumplink" (worker-dump-link (:host profile-action) (str (:port profile-action)) topology-id)
                               "timestamp" (str (- (:timestamp profile-action) (System/currentTimeMillis)))})
                            latest-profile-actions)]
    (log-message "Latest-active actions are: " (pr active-actions))
    active-actions))

(defn component-page
  [topology-id component window include-sys? user secure?]
  (thrift/with-configured-nimbus-connection nimbus
    (let [window (or window ":all-time")
          window-hint (window-hint window)
          comp-page-info (.getComponentPageInfo ^Nimbus$Client nimbus
                                                topology-id
                                                component
                                                window
                                                include-sys?)
          topology-conf (from-json (.getTopologyConf ^Nimbus$Client nimbus
                                                     topology-id))
          msg-timeout (topology-conf TOPOLOGY-MESSAGE-TIMEOUT-SECS)
          [debugEnabled
           samplingPct] (if-let [debug-opts (.get_debug_options comp-page-info)]
                          [(.is_enable debug-opts)
                           (.get_samplingpct debug-opts)])]
      (assoc
       (unpack-component-page-info comp-page-info
                                   topology-id
                                   window
                                   include-sys?
                                   secure?)
       "user" user
       "id" component
       "encodedId" (URLEncoder/encode component)
       "name" (.get_topology_name comp-page-info)
       "executors" (.get_num_executors comp-page-info)
       "tasks" (.get_num_tasks comp-page-info)
       "topologyId" topology-id
       "topologyStatus" (.get_topology_status comp-page-info)
       "encodedTopologyId" (URLEncoder/encode topology-id)
       "window" window
       "componentType" (-> comp-page-info .get_component_type str lower-case)
       "windowHint" window-hint
       "debug" (or debugEnabled false)
       "samplingPct" (or samplingPct 10)
       "eventLogLink" (event-log-link topology-id
                                      component
                                      (.get_eventlog_host comp-page-info)
                                      (.get_eventlog_port comp-page-info)
                                      secure?)
       "profilingAndDebuggingCapable" (not (Utils/isOnWindows))
       "profileActionEnabled" (*STORM-CONF* WORKER-PROFILER-ENABLED)
       "profilerActive" (if (*STORM-CONF* WORKER-PROFILER-ENABLED)
                          (get-active-profile-actions nimbus topology-id component)
                          [])))))
    
(defn- level-to-dict [level]
  (if level
    (let [timeout (.get_reset_log_level_timeout_secs level)
          timeout-epoch (.get_reset_log_level_timeout_epoch level)
          target-level (.get_target_log_level level)
          reset-level (.get_reset_log_level level)]
          {"target_level" (.toString (Level/toLevel target-level))
           "reset_level" (.toString (Level/toLevel reset-level))
           "timeout" timeout
           "timeout_epoch" timeout-epoch})))

(defn log-config [topology-id]
  (thrift/with-configured-nimbus-connection
    nimbus
    (let [log-config (.getLogConfig ^Nimbus$Client nimbus topology-id)
          named-logger-levels (into {}
                                (for [[key val] (.get_named_logger_level log-config)]
                                  [(str key) (level-to-dict val)]))]
      {"namedLoggerLevels" named-logger-levels})))

(defn topology-config [topology-id]
  (thrift/with-configured-nimbus-connection nimbus
    (from-json (.getTopologyConf ^Nimbus$Client nimbus topology-id))))

(defn topology-op-response [topology-id op]
  {"topologyOperation" op,
   "topologyId" topology-id,
   "status" "success"
   })

(defn component-op-response [topology-id component-id op]
  {"topologyOperation" op,
   "topologyId" topology-id,
   "componentId" component-id,
   "status" "success"
   })

(defn check-include-sys?
  [sys?]
  (if (or (nil? sys?) (= "false" sys?)) false true))

(def http-creds-handler (AuthUtils/GetUiHttpCredentialsPlugin *STORM-CONF*))

(defn populate-context!
  "Populate the Storm RequestContext from an servlet-request. This should be called in each handler"
  [servlet-request]
    (when http-creds-handler
      (.populateContext http-creds-handler (ReqContext/context) servlet-request)))

(defn get-user-name
  [servlet-request]
  (.getUserName http-creds-handler servlet-request))

(defn json-profiling-disabled
  "Return a JSON response communicating that profiling is disabled and
  therefore unavailable."
  [callback]
  (json-response {"status" "disabled",
                  "message" "Profiling is not enabled on this server"}
                 callback
                 :status 501))

(defroutes main-routes
  (GET "/api/v1/cluster/configuration" [& m]
    (.mark ui:num-cluster-configuration-http-requests)
    (json-response (cluster-configuration)
                   (:callback m) :need-serialize false))
  (GET "/api/v1/cluster/summary" [:as {:keys [cookies servlet-request]} & m]
    (.mark ui:num-cluster-summary-http-requests)
    (populate-context! servlet-request)
    (assert-authorized-user "getClusterInfo")
    (let [user (get-user-name servlet-request)]
      (json-response (assoc (cluster-summary user)
                          "bugtracker-url" (*STORM-CONF* UI-PROJECT-BUGTRACKER-URL)
                          "central-log-url" (*STORM-CONF* UI-CENTRAL-LOGGING-URL)) (:callback m))))
  (GET "/api/v1/nimbus/summary" [:as {:keys [cookies servlet-request]} & m]
    (.mark ui:num-nimbus-summary-http-requests)
    (populate-context! servlet-request)
    (assert-authorized-user "getClusterInfo")
    (json-response (nimbus-summary) (:callback m)))
  (GET "/api/v1/history/summary" [:as {:keys [cookies servlet-request]} & m]
    (let [user (.getUserName http-creds-handler servlet-request)]
      (json-response (topology-history-info user) (:callback m))))
  (GET "/api/v1/supervisor/summary" [:as {:keys [cookies servlet-request]} & m]
    (.mark ui:num-supervisor-summary-http-requests)
    (populate-context! servlet-request)
    (assert-authorized-user "getClusterInfo")
    (json-response (assoc (supervisor-summary)
                     "logviewerPort" (*STORM-CONF* LOGVIEWER-PORT)) (:callback m)))
  (GET "/api/v1/topology/summary" [:as {:keys [cookies servlet-request]} & m]
    (.mark ui:num-all-topologies-summary-http-requests)
    (populate-context! servlet-request)
    (assert-authorized-user "getClusterInfo")
    (json-response (all-topologies-summary) (:callback m)))
  (GET  "/api/v1/topology-workers/:id" [:as {:keys [cookies servlet-request]} id & m]
    (let [id (URLDecoder/decode id)]
      (json-response {"hostPortList" (worker-host-port id)
                      "logviewerPort" (*STORM-CONF* LOGVIEWER-PORT)} (:callback m))))
  (GET "/api/v1/topology/:id" [:as {:keys [cookies servlet-request scheme]} id & m]
    (.mark ui:num-topology-page-http-requests)
    (populate-context! servlet-request)
    (assert-authorized-user "getTopology" (topology-config id))
    (let [user (get-user-name servlet-request)]
      (json-response (topology-page id (:window m) (check-include-sys? (:sys m)) user (= scheme :https)) (:callback m))))
  (GET "/api/v1/topology/:id/visualization-init" [:as {:keys [cookies servlet-request]} id & m]
    (.mark ui:num-build-visualization-http-requests)
    (populate-context! servlet-request)
    (assert-authorized-user "getTopology" (topology-config id))
    (json-response (build-visualization id (:window m) (check-include-sys? (:sys m))) (:callback m)))
  (GET "/api/v1/topology/:id/visualization" [:as {:keys [cookies servlet-request]} id & m]
    (.mark ui:num-mk-visualization-data-http-requests)
    (populate-context! servlet-request)
    (assert-authorized-user "getTopology" (topology-config id))
    (json-response (mk-visualization-data id (:window m) (check-include-sys? (:sys m))) (:callback m)))
  (GET "/api/v1/topology/:id/component/:component" [:as {:keys [cookies servlet-request scheme]} id component & m]
    (.mark ui:num-component-page-http-requests)
    (populate-context! servlet-request)
    (assert-authorized-user "getTopology" (topology-config id))
    (let [user (get-user-name servlet-request)]
      (json-response
          (component-page id component (:window m) (check-include-sys? (:sys m)) user (= scheme :https))
          (:callback m))))
  (GET "/api/v1/topology/:id/logconfig" [:as {:keys [cookies servlet-request]} id & m]
    (.mark ui:num-log-config-http-requests)
    (populate-context! servlet-request)
    (assert-authorized-user "getTopology" (topology-config id))
    (json-response (log-config id) (:callback m)))
  (POST "/api/v1/topology/:id/activate" [:as {:keys [cookies servlet-request]} id & m]
    (.mark ui:num-activate-topology-http-requests)
    (populate-context! servlet-request)
    (assert-authorized-user "activate" (topology-config id))
    (thrift/with-configured-nimbus-connection nimbus
       (let [tplg (->> (doto
                        (GetInfoOptions.)
                        (.set_num_err_choice NumErrorsChoice/NONE))
                      (.getTopologyInfoWithOpts ^Nimbus$Client nimbus id))
            name (.get_name tplg)]
        (.activate nimbus name)
        (log-message "Activating topology '" name "'")))
    (json-response (topology-op-response id "activate") (m "callback")))
  (POST "/api/v1/topology/:id/deactivate" [:as {:keys [cookies servlet-request]} id & m]
    (.mark ui:num-deactivate-topology-http-requests)
    (populate-context! servlet-request)
    (assert-authorized-user "deactivate" (topology-config id))
    (thrift/with-configured-nimbus-connection nimbus
        (let [tplg (->> (doto
                        (GetInfoOptions.)
                        (.set_num_err_choice NumErrorsChoice/NONE))
                      (.getTopologyInfoWithOpts ^Nimbus$Client nimbus id))
            name (.get_name tplg)]
        (.deactivate nimbus name)
        (log-message "Deactivating topology '" name "'")))
    (json-response (topology-op-response id "deactivate") (m "callback")))
  (POST "/api/v1/topology/:id/debug/:action/:spct" [:as {:keys [cookies servlet-request]} id action spct & m]
    (.mark ui:num-debug-topology-http-requests)
    (populate-context! servlet-request)
    (assert-authorized-user "debug" (topology-config id))
    (thrift/with-configured-nimbus-connection nimbus
        (let [tplg (->> (doto
                        (GetInfoOptions.)
                        (.set_num_err_choice NumErrorsChoice/NONE))
                   (.getTopologyInfoWithOpts ^Nimbus$Client nimbus id))
            name (.get_name tplg)
            enable? (= "enable" action)]
        (.debug nimbus name "" enable? (Integer/parseInt spct))
        (log-message "Debug topology [" name "] action [" action "] sampling pct [" spct "]")))
    (json-response (topology-op-response id (str "debug/" action)) (m "callback")))
  (POST "/api/v1/topology/:id/component/:component/debug/:action/:spct" [:as {:keys [cookies servlet-request]} id component action spct & m]
    (.mark ui:num-component-op-response-http-requests)
    (populate-context! servlet-request)
    (assert-authorized-user "debug" (topology-config id))
    (thrift/with-configured-nimbus-connection nimbus
      (let [tplg (->> (doto
                        (GetInfoOptions.)
                        (.set_num_err_choice NumErrorsChoice/NONE))
                   (.getTopologyInfoWithOpts ^Nimbus$Client nimbus id))
            name (.get_name tplg)
            enable? (= "enable" action)]
        (.debug nimbus name component enable? (Integer/parseInt spct))
        (log-message "Debug topology [" name "] component [" component "] action [" action "] sampling pct [" spct "]")))
    (json-response (component-op-response id component (str "/debug/" action)) (m "callback")))
  (POST "/api/v1/topology/:id/rebalance/:wait-time" [:as {:keys [cookies servlet-request]} id wait-time & m]
    (.mark ui:num-topology-op-response-http-requests)
    (populate-context! servlet-request)
    (assert-authorized-user "rebalance" (topology-config id))
    (thrift/with-configured-nimbus-connection nimbus
      (let [tplg (->> (doto
                        (GetInfoOptions.)
                        (.set_num_err_choice NumErrorsChoice/NONE))
                      (.getTopologyInfoWithOpts ^Nimbus$Client nimbus id))
            name (.get_name tplg)
            rebalance-options (m "rebalanceOptions")
            options (RebalanceOptions.)]
        (.set_wait_secs options (Integer/parseInt wait-time))
        (if (and (not-nil? rebalance-options) (contains? rebalance-options "numWorkers"))
          (.set_num_workers options (Integer/parseInt (.toString (rebalance-options "numWorkers")))))
        (if (and (not-nil? rebalance-options) (contains? rebalance-options "executors"))
          (doseq [keyval (rebalance-options "executors")]
            (.put_to_num_executors options (key keyval) (Integer/parseInt (.toString (val keyval))))))
        (.rebalance nimbus name options)
        (log-message "Rebalancing topology '" name "' with wait time: " wait-time " secs")))
    (json-response (topology-op-response id "rebalance") (m "callback")))
  (POST "/api/v1/topology/:id/kill/:wait-time" [:as {:keys [cookies servlet-request]} id wait-time & m]
    (.mark ui:num-topology-op-response-http-requests)
    (populate-context! servlet-request)
    (assert-authorized-user "killTopology" (topology-config id))
    (thrift/with-configured-nimbus-connection nimbus
      (let [tplg (->> (doto
                        (GetInfoOptions.)
                        (.set_num_err_choice NumErrorsChoice/NONE))
                      (.getTopologyInfoWithOpts ^Nimbus$Client nimbus id))
            name (.get_name tplg)
            options (KillOptions.)]
        (.set_wait_secs options (Integer/parseInt wait-time))
        (.killTopologyWithOpts nimbus name options)
        (log-message "Killing topology '" name "' with wait time: " wait-time " secs")))
    (json-response (topology-op-response id "kill") (m "callback")))
  (POST "/api/v1/topology/:id/logconfig" [:as {:keys [cookies servlet-request]} id namedLoggerLevels & m]
    (.mark ui:num-topology-op-response-http-requests)
    (populate-context! servlet-request)
    (assert-authorized-user "setLogConfig" (topology-config id))
    (thrift/with-configured-nimbus-connection
      nimbus
      (let [new-log-config (LogConfig.)]
        (doseq [[key level] namedLoggerLevels]
            (let [logger-name (str key)
                  target-level (.get level "target_level")
                  timeout (or (.get level "timeout") 0)
                  named-logger-level (LogLevel.)]
              ;; if target-level is nil, do not set it, user wants to clear
              (log-message "The target level for " logger-name " is " target-level)
              (if (nil? target-level)
                (do
                  (.set_action named-logger-level LogLevelAction/REMOVE)
                  (.unset_target_log_level named-logger-level))
                (do
                  (.set_action named-logger-level LogLevelAction/UPDATE)
                  ;; the toLevel here ensures the string we get is valid
                  (.set_target_log_level named-logger-level (.name (Level/toLevel target-level)))
                  (.set_reset_log_level_timeout_secs named-logger-level timeout)))
              (log-message "Adding this " logger-name " " named-logger-level " to " new-log-config)
              (.put_to_named_logger_level new-log-config logger-name named-logger-level)))
        (log-message "Setting topology " id " log config " new-log-config)
        (.setLogConfig nimbus id new-log-config)
        (json-response (log-config id) (m "callback")))))

  (GET "/api/v1/topology/:id/profiling/start/:host-port/:timeout"
       [:as {:keys [servlet-request]} id host-port timeout & m]
       (if (get *STORM-CONF* WORKER-PROFILER-ENABLED)
         (do
           (populate-context! servlet-request)
           (thrift/with-configured-nimbus-connection nimbus
             (assert-authorized-user "setWorkerProfiler" (topology-config id))
             (let [[host, port] (split host-port #":")
                   nodeinfo (NodeInfo. host (set [(Long. port)]))
                   timestamp (+ (System/currentTimeMillis) (* 60000 (Long. timeout)))
                   request (ProfileRequest. nodeinfo
                                            ProfileAction/JPROFILE_STOP)]
               (.set_time_stamp request timestamp)
               (.setWorkerProfiler nimbus id request)
               (json-response {"status" "ok"
                               "id" host-port
                               "timeout" timeout
                               "dumplink" (worker-dump-link
                                           host
                                           port
                                           id)}
                              (m "callback")))))
         (json-profiling-disabled (m "callback"))))

  (GET "/api/v1/topology/:id/profiling/stop/:host-port"
       [:as {:keys [servlet-request]} id host-port & m]
       (if (get *STORM-CONF* WORKER-PROFILER-ENABLED)
         (do
           (populate-context! servlet-request)
           (thrift/with-configured-nimbus-connection nimbus
             (assert-authorized-user "setWorkerProfiler" (topology-config id))
             (let [[host, port] (split host-port #":")
                   nodeinfo (NodeInfo. host (set [(Long. port)]))
                   timestamp 0
                   request (ProfileRequest. nodeinfo
                                            ProfileAction/JPROFILE_STOP)]
               (.set_time_stamp request timestamp)
               (.setWorkerProfiler nimbus id request)
               (json-response {"status" "ok"
                               "id" host-port}
                              (m "callback")))))
         (json-profiling-disabled (m "callback"))))

  (GET "/api/v1/topology/:id/profiling/dumpprofile/:host-port"
       [:as {:keys [servlet-request]} id host-port & m]
       (if (get *STORM-CONF* WORKER-PROFILER-ENABLED)
         (do
           (populate-context! servlet-request)
           (thrift/with-configured-nimbus-connection nimbus
             (assert-authorized-user "setWorkerProfiler" (topology-config id))
             (let [[host, port] (split host-port #":")
                   nodeinfo (NodeInfo. host (set [(Long. port)]))
                   timestamp (System/currentTimeMillis)
                   request (ProfileRequest. nodeinfo
                                            ProfileAction/JPROFILE_DUMP)]
               (.set_time_stamp request timestamp)
               (.setWorkerProfiler nimbus id request)
               (json-response {"status" "ok"
                               "id" host-port}
                              (m "callback")))))
         (json-profiling-disabled (m "callback"))))

  (GET "/api/v1/topology/:id/profiling/dumpjstack/:host-port"
       [:as {:keys [servlet-request]} id host-port & m]
       (populate-context! servlet-request)
       (thrift/with-configured-nimbus-connection nimbus
         (assert-authorized-user "setWorkerProfiler" (topology-config id))
         (let [[host, port] (split host-port #":")
               nodeinfo (NodeInfo. host (set [(Long. port)]))
               timestamp (System/currentTimeMillis)
               request (ProfileRequest. nodeinfo
                                        ProfileAction/JSTACK_DUMP)]
           (.set_time_stamp request timestamp)
           (.setWorkerProfiler nimbus id request)
           (json-response {"status" "ok"
                           "id" host-port}
                          (m "callback")))))

  (GET "/api/v1/topology/:id/profiling/restartworker/:host-port"
       [:as {:keys [servlet-request]} id host-port & m]
       (populate-context! servlet-request)
       (thrift/with-configured-nimbus-connection nimbus
         (assert-authorized-user "setWorkerProfiler" (topology-config id))
         (let [[host, port] (split host-port #":")
               nodeinfo (NodeInfo. host (set [(Long. port)]))
               timestamp (System/currentTimeMillis)
               request (ProfileRequest. nodeinfo
                                        ProfileAction/JVM_RESTART)]
           (.set_time_stamp request timestamp)
           (.setWorkerProfiler nimbus id request)
           (json-response {"status" "ok"
                           "id" host-port}
                          (m "callback")))))

  (GET "/api/v1/topology/:id/profiling/dumpheap/:host-port"
       [:as {:keys [servlet-request]} id host-port & m]
       (populate-context! servlet-request)
       (thrift/with-configured-nimbus-connection nimbus
         (assert-authorized-user "setWorkerProfiler" (topology-config id))
         (let [[host, port] (split host-port #":")
               nodeinfo (NodeInfo. host (set [(Long. port)]))
               timestamp (System/currentTimeMillis)
               request (ProfileRequest. nodeinfo
                                        ProfileAction/JMAP_DUMP)]
           (.set_time_stamp request timestamp)
           (.setWorkerProfiler nimbus id request)
           (json-response {"status" "ok"
                           "id" host-port}
                          (m "callback")))))

  (GET "/" [:as {cookies :cookies}]
    (.mark ui:num-main-page-http-requests)
    (resp/redirect "/index.html"))
  (route/resources "/")
  (route/not-found "Page not found"))

(defn catch-errors
  [handler]
  (fn [request]
    (try
      (handler request)
      (catch Exception ex
        (json-response (UIHelpers/exceptionToJson ex) ((:query-params request) "callback") :status 500)))))

(def app
  (handler/site (-> main-routes
                    (wrap-json-params)
                    (wrap-multipart-params)
                    (wrap-reload '[org.apache.storm.ui.core])
                    requests-middleware
                    catch-errors)))

(defn start-server!
  []
  (try
    (let [conf *STORM-CONF*
          header-buffer-size (int (.get conf UI-HEADER-BUFFER-BYTES))
          filters-confs [(FilterConfiguration. (conf UI-FILTER) (conf UI-FILTER-PARAMS))]
          https-port (int (or (conf UI-HTTPS-PORT) 0))
          https-ks-path (conf UI-HTTPS-KEYSTORE-PATH)
          https-ks-password (conf UI-HTTPS-KEYSTORE-PASSWORD)
          https-ks-type (conf UI-HTTPS-KEYSTORE-TYPE)
          https-key-password (conf UI-HTTPS-KEY-PASSWORD)
          https-ts-path (conf UI-HTTPS-TRUSTSTORE-PATH)
          https-ts-password (conf UI-HTTPS-TRUSTSTORE-PASSWORD)
          https-ts-type (conf UI-HTTPS-TRUSTSTORE-TYPE)
          https-want-client-auth (conf UI-HTTPS-WANT-CLIENT-AUTH)
          https-need-client-auth (conf UI-HTTPS-NEED-CLIENT-AUTH)]
<<<<<<< HEAD
      (StormCommon/startMetricsReporters conf)
=======
      (StormMetricsRegistry/startMetricsReporters conf)
>>>>>>> b4779399
      (UIHelpers/stormRunJetty  (int (conf UI-PORT))
                                (conf UI-HOST)
                                https-port
                                (reify IConfigurator
                                  (execute [this server]
                                    (UIHelpers/configSsl server
                                      https-port
                                      https-ks-path
                                      https-ks-password
                                      https-ks-type
                                      https-key-password
                                      https-ts-path
                                      https-ts-password
                                      https-ts-type
                                      https-need-client-auth
                                      https-want-client-auth)
                                    (doseq [connector (.getConnectors server)]
                                      (.setRequestHeaderSize connector header-buffer-size))
                                    (UIHelpers/configFilter server (ring.util.servlet/servlet app) filters-confs)))))
   (catch Exception ex
     (log-error ex))))

(defn -main
  []
  (log-message "Starting ui server for storm version '" STORM-VERSION "'")
  (start-server!))<|MERGE_RESOLUTION|>--- conflicted
+++ resolved
@@ -23,11 +23,6 @@
   (:use [hiccup core page-helpers])
   (:use [org.apache.storm config util log stats converter])
   (:use [org.apache.storm.ui helpers])
-<<<<<<< HEAD
-=======
-  (:use [org.apache.storm.daemon [common :only [ACKER-COMPONENT-ID ACKER-INIT-STREAM-ID ACKER-ACK-STREAM-ID
-                                              ACKER-FAIL-STREAM-ID mk-authorization-handler]]])
->>>>>>> b4779399
   (:import [org.apache.storm.utils Time]
            [org.apache.storm.generated NimbusSummary]
            [org.apache.storm.ui UIHelpers IConfigurator FilterConfiguration]
@@ -56,7 +51,7 @@
             [org.apache.storm.internal [thrift :as thrift]])
   (:import [org.apache.commons.lang StringEscapeUtils])
   (:import [org.apache.logging.log4j Level]
-           (org.apache.storm.daemon StormCommon))
+           (org.apache.storm.daemon StormCommon Acker))
   (:import [org.eclipse.jetty.server Server])
   (:gen-class))
 
@@ -119,9 +114,9 @@
 (defn is-ack-stream
   [stream]
   (let [acker-streams
-        [StormCommon/ACKER_INIT_STREAM_ID
-         StormCommon/ACKER_ACK_STREAM_ID
-         StormCommon/ACKER_FAIL_STREAM_ID]]
+        [Acker/ACKER_INIT_STREAM_ID
+         Acker/ACKER_ACK_STREAM_ID
+         Acker/ACKER_FAIL_STREAM_ID]]
     (every? #(not= %1 stream) acker-streams)))
 
 (defn spout-summary?
@@ -1273,11 +1268,7 @@
           https-ts-type (conf UI-HTTPS-TRUSTSTORE-TYPE)
           https-want-client-auth (conf UI-HTTPS-WANT-CLIENT-AUTH)
           https-need-client-auth (conf UI-HTTPS-NEED-CLIENT-AUTH)]
-<<<<<<< HEAD
-      (StormCommon/startMetricsReporters conf)
-=======
       (StormMetricsRegistry/startMetricsReporters conf)
->>>>>>> b4779399
       (UIHelpers/stormRunJetty  (int (conf UI-PORT))
                                 (conf UI-HOST)
                                 https-port
