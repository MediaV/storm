--- conflicted
+++ resolved
@@ -58,7 +58,6 @@
   private static final org.apache.thrift.protocol.TField EMITTED_FIELD_DESC = new org.apache.thrift.protocol.TField("emitted", org.apache.thrift.protocol.TType.MAP, (short)1);
   private static final org.apache.thrift.protocol.TField TRANSFERRED_FIELD_DESC = new org.apache.thrift.protocol.TField("transferred", org.apache.thrift.protocol.TType.MAP, (short)2);
   private static final org.apache.thrift.protocol.TField SPECIFIC_FIELD_DESC = new org.apache.thrift.protocol.TField("specific", org.apache.thrift.protocol.TType.STRUCT, (short)3);
-  private static final org.apache.thrift.protocol.TField RATE_FIELD_DESC = new org.apache.thrift.protocol.TField("rate", org.apache.thrift.protocol.TType.DOUBLE, (short)4);
 
   private static final Map<Class<? extends IScheme>, SchemeFactory> schemes = new HashMap<Class<? extends IScheme>, SchemeFactory>();
   static {
@@ -69,14 +68,12 @@
   private Map<String,Map<String,Long>> emitted; // required
   private Map<String,Map<String,Long>> transferred; // required
   private ExecutorSpecificStats specific; // required
-  private double rate; // required
 
   /** The set of fields this struct contains, along with convenience methods for finding and manipulating them. */
   public enum _Fields implements org.apache.thrift.TFieldIdEnum {
     EMITTED((short)1, "emitted"),
     TRANSFERRED((short)2, "transferred"),
-    SPECIFIC((short)3, "specific"),
-    RATE((short)4, "rate");
+    SPECIFIC((short)3, "specific");
 
     private static final Map<String, _Fields> byName = new HashMap<String, _Fields>();
 
@@ -97,8 +94,6 @@
           return TRANSFERRED;
         case 3: // SPECIFIC
           return SPECIFIC;
-        case 4: // RATE
-          return RATE;
         default:
           return null;
       }
@@ -139,31 +134,23 @@
   }
 
   // isset id assignments
-<<<<<<< HEAD
-  private static final int __RATE_ISSET_ID = 0;
-  private BitSet __isset_bit_vector = new BitSet(1);
-
-=======
->>>>>>> 5eff2e76
   public static final Map<_Fields, org.apache.thrift.meta_data.FieldMetaData> metaDataMap;
   static {
     Map<_Fields, org.apache.thrift.meta_data.FieldMetaData> tmpMap = new EnumMap<_Fields, org.apache.thrift.meta_data.FieldMetaData>(_Fields.class);
-    tmpMap.put(_Fields.EMITTED, new org.apache.thrift.meta_data.FieldMetaData("emitted", org.apache.thrift.TFieldRequirementType.REQUIRED,
-        new org.apache.thrift.meta_data.MapMetaData(org.apache.thrift.protocol.TType.MAP,
-            new org.apache.thrift.meta_data.FieldValueMetaData(org.apache.thrift.protocol.TType.STRING),
-            new org.apache.thrift.meta_data.MapMetaData(org.apache.thrift.protocol.TType.MAP,
-                new org.apache.thrift.meta_data.FieldValueMetaData(org.apache.thrift.protocol.TType.STRING),
+    tmpMap.put(_Fields.EMITTED, new org.apache.thrift.meta_data.FieldMetaData("emitted", org.apache.thrift.TFieldRequirementType.REQUIRED, 
+        new org.apache.thrift.meta_data.MapMetaData(org.apache.thrift.protocol.TType.MAP, 
+            new org.apache.thrift.meta_data.FieldValueMetaData(org.apache.thrift.protocol.TType.STRING), 
+            new org.apache.thrift.meta_data.MapMetaData(org.apache.thrift.protocol.TType.MAP, 
+                new org.apache.thrift.meta_data.FieldValueMetaData(org.apache.thrift.protocol.TType.STRING), 
                 new org.apache.thrift.meta_data.FieldValueMetaData(org.apache.thrift.protocol.TType.I64)))));
-    tmpMap.put(_Fields.TRANSFERRED, new org.apache.thrift.meta_data.FieldMetaData("transferred", org.apache.thrift.TFieldRequirementType.REQUIRED,
-        new org.apache.thrift.meta_data.MapMetaData(org.apache.thrift.protocol.TType.MAP,
-            new org.apache.thrift.meta_data.FieldValueMetaData(org.apache.thrift.protocol.TType.STRING),
-            new org.apache.thrift.meta_data.MapMetaData(org.apache.thrift.protocol.TType.MAP,
-                new org.apache.thrift.meta_data.FieldValueMetaData(org.apache.thrift.protocol.TType.STRING),
+    tmpMap.put(_Fields.TRANSFERRED, new org.apache.thrift.meta_data.FieldMetaData("transferred", org.apache.thrift.TFieldRequirementType.REQUIRED, 
+        new org.apache.thrift.meta_data.MapMetaData(org.apache.thrift.protocol.TType.MAP, 
+            new org.apache.thrift.meta_data.FieldValueMetaData(org.apache.thrift.protocol.TType.STRING), 
+            new org.apache.thrift.meta_data.MapMetaData(org.apache.thrift.protocol.TType.MAP, 
+                new org.apache.thrift.meta_data.FieldValueMetaData(org.apache.thrift.protocol.TType.STRING), 
                 new org.apache.thrift.meta_data.FieldValueMetaData(org.apache.thrift.protocol.TType.I64)))));
-    tmpMap.put(_Fields.SPECIFIC, new org.apache.thrift.meta_data.FieldMetaData("specific", org.apache.thrift.TFieldRequirementType.REQUIRED,
+    tmpMap.put(_Fields.SPECIFIC, new org.apache.thrift.meta_data.FieldMetaData("specific", org.apache.thrift.TFieldRequirementType.REQUIRED, 
         new org.apache.thrift.meta_data.StructMetaData(org.apache.thrift.protocol.TType.STRUCT, ExecutorSpecificStats.class)));
-    tmpMap.put(_Fields.RATE, new org.apache.thrift.meta_data.FieldMetaData("rate", org.apache.thrift.TFieldRequirementType.REQUIRED,
-        new org.apache.thrift.meta_data.FieldValueMetaData(org.apache.thrift.protocol.TType.DOUBLE)));
     metaDataMap = Collections.unmodifiableMap(tmpMap);
     org.apache.thrift.meta_data.FieldMetaData.addStructMetaDataMap(ExecutorStats.class, metaDataMap);
   }
@@ -174,23 +161,18 @@
   public ExecutorStats(
     Map<String,Map<String,Long>> emitted,
     Map<String,Map<String,Long>> transferred,
-    ExecutorSpecificStats specific,
-    double rate)
+    ExecutorSpecificStats specific)
   {
     this();
     this.emitted = emitted;
     this.transferred = transferred;
     this.specific = specific;
-    this.rate = rate;
-    set_rate_isSet(true);
   }
 
   /**
    * Performs a deep copy on <i>other</i>.
    */
   public ExecutorStats(ExecutorStats other) {
-    __isset_bit_vector.clear();
-    __isset_bit_vector.or(other.__isset_bit_vector);
     if (other.is_set_emitted()) {
       Map<String,Map<String,Long>> __this__emitted = new HashMap<String,Map<String,Long>>(other.emitted.size());
       for (Map.Entry<String, Map<String,Long>> other_element : other.emitted.entrySet()) {
@@ -224,7 +206,6 @@
     if (other.is_set_specific()) {
       this.specific = new ExecutorSpecificStats(other.specific);
     }
-    this.rate = other.rate;
   }
 
   public ExecutorStats deepCopy() {
@@ -236,8 +217,6 @@
     this.emitted = null;
     this.transferred = null;
     this.specific = null;
-    set_rate_isSet(false);
-    this.rate = 0.0;
   }
 
   public int get_emitted_size() {
@@ -329,28 +308,6 @@
     if (!value) {
       this.specific = null;
     }
-  }
-
-  public double get_rate() {
-    return this.rate;
-  }
-
-  public void set_rate(double rate) {
-    this.rate = rate;
-    set_rate_isSet(true);
-  }
-
-  public void unset_rate() {
-    __isset_bit_vector.clear(__RATE_ISSET_ID);
-  }
-
-  /** Returns true if field rate is set (has been assigned a value) and false otherwise */
-  public boolean is_set_rate() {
-    return __isset_bit_vector.get(__RATE_ISSET_ID);
-  }
-
-  public void set_rate_isSet(boolean value) {
-    __isset_bit_vector.set(__RATE_ISSET_ID, value);
   }
 
   public void setFieldValue(_Fields field, Object value) {
@@ -379,14 +336,6 @@
       }
       break;
 
-    case RATE:
-      if (value == null) {
-        unset_rate();
-      } else {
-        set_rate((Double)value);
-      }
-      break;
-
     }
   }
 
@@ -400,9 +349,6 @@
 
     case SPECIFIC:
       return get_specific();
-
-    case RATE:
-      return Double.valueOf(get_rate());
 
     }
     throw new IllegalStateException();
@@ -421,8 +367,6 @@
       return is_set_transferred();
     case SPECIFIC:
       return is_set_specific();
-    case RATE:
-      return is_set_rate();
     }
     throw new IllegalStateException();
   }
@@ -467,15 +411,6 @@
         return false;
     }
 
-    boolean this_present_rate = true;
-    boolean that_present_rate = true;
-    if (this_present_rate || that_present_rate) {
-      if (!(this_present_rate && that_present_rate))
-        return false;
-      if (this.rate != that.rate)
-        return false;
-    }
-
     return true;
   }
 
@@ -498,16 +433,7 @@
     if (present_specific)
       list.add(specific);
 
-<<<<<<< HEAD
-    boolean present_rate = true;
-    builder.append(present_rate);
-    if (present_rate)
-      builder.append(rate);
-
-    return builder.toHashCode();
-=======
     return list.hashCode();
->>>>>>> 5eff2e76
   }
 
   @Override
@@ -548,16 +474,6 @@
         return lastComparison;
       }
     }
-    lastComparison = Boolean.valueOf(is_set_rate()).compareTo(typedOther.is_set_rate());
-    if (lastComparison != 0) {
-      return lastComparison;
-    }
-    if (is_set_rate()) {
-      lastComparison = org.apache.thrift.TBaseHelper.compareTo(this.rate, typedOther.rate);
-      if (lastComparison != 0) {
-        return lastComparison;
-      }
-    }
     return 0;
   }
 
@@ -566,166 +482,11 @@
   }
 
   public void read(org.apache.thrift.protocol.TProtocol iprot) throws org.apache.thrift.TException {
-<<<<<<< HEAD
-    org.apache.thrift.protocol.TField field;
-    iprot.readStructBegin();
-    while (true)
-    {
-      field = iprot.readFieldBegin();
-      if (field.type == org.apache.thrift.protocol.TType.STOP) {
-        break;
-      }
-      switch (field.id) {
-        case 1: // EMITTED
-          if (field.type == org.apache.thrift.protocol.TType.MAP) {
-            {
-              org.apache.thrift.protocol.TMap _map125 = iprot.readMapBegin();
-              this.emitted = new HashMap<String,Map<String,Long>>(2*_map125.size);
-              for (int _i126 = 0; _i126 < _map125.size; ++_i126)
-              {
-                String _key127; // required
-                Map<String,Long> _val128; // required
-                _key127 = iprot.readString();
-                {
-                  org.apache.thrift.protocol.TMap _map129 = iprot.readMapBegin();
-                  _val128 = new HashMap<String,Long>(2*_map129.size);
-                  for (int _i130 = 0; _i130 < _map129.size; ++_i130)
-                  {
-                    String _key131; // required
-                    long _val132; // required
-                    _key131 = iprot.readString();
-                    _val132 = iprot.readI64();
-                    _val128.put(_key131, _val132);
-                  }
-                  iprot.readMapEnd();
-                }
-                this.emitted.put(_key127, _val128);
-              }
-              iprot.readMapEnd();
-            }
-          } else { 
-            org.apache.thrift.protocol.TProtocolUtil.skip(iprot, field.type);
-          }
-          break;
-        case 2: // TRANSFERRED
-          if (field.type == org.apache.thrift.protocol.TType.MAP) {
-            {
-              org.apache.thrift.protocol.TMap _map133 = iprot.readMapBegin();
-              this.transferred = new HashMap<String,Map<String,Long>>(2*_map133.size);
-              for (int _i134 = 0; _i134 < _map133.size; ++_i134)
-              {
-                String _key135; // required
-                Map<String,Long> _val136; // required
-                _key135 = iprot.readString();
-                {
-                  org.apache.thrift.protocol.TMap _map137 = iprot.readMapBegin();
-                  _val136 = new HashMap<String,Long>(2*_map137.size);
-                  for (int _i138 = 0; _i138 < _map137.size; ++_i138)
-                  {
-                    String _key139; // required
-                    long _val140; // required
-                    _key139 = iprot.readString();
-                    _val140 = iprot.readI64();
-                    _val136.put(_key139, _val140);
-                  }
-                  iprot.readMapEnd();
-                }
-                this.transferred.put(_key135, _val136);
-              }
-              iprot.readMapEnd();
-            }
-          } else { 
-            org.apache.thrift.protocol.TProtocolUtil.skip(iprot, field.type);
-          }
-          break;
-        case 3: // SPECIFIC
-          if (field.type == org.apache.thrift.protocol.TType.STRUCT) {
-            this.specific = new ExecutorSpecificStats();
-            this.specific.read(iprot);
-          } else { 
-            org.apache.thrift.protocol.TProtocolUtil.skip(iprot, field.type);
-          }
-          break;
-        case 4: // RATE
-          if (field.type == org.apache.thrift.protocol.TType.DOUBLE) {
-            this.rate = iprot.readDouble();
-            set_rate_isSet(true);
-          } else { 
-            org.apache.thrift.protocol.TProtocolUtil.skip(iprot, field.type);
-          }
-          break;
-        default:
-          org.apache.thrift.protocol.TProtocolUtil.skip(iprot, field.type);
-      }
-      iprot.readFieldEnd();
-    }
-    iprot.readStructEnd();
-    validate();
-  }
-
-  public void write(org.apache.thrift.protocol.TProtocol oprot) throws org.apache.thrift.TException {
-    validate();
-
-    oprot.writeStructBegin(STRUCT_DESC);
-    if (this.emitted != null) {
-      oprot.writeFieldBegin(EMITTED_FIELD_DESC);
-      {
-        oprot.writeMapBegin(new org.apache.thrift.protocol.TMap(org.apache.thrift.protocol.TType.STRING, org.apache.thrift.protocol.TType.MAP, this.emitted.size()));
-        for (Map.Entry<String, Map<String,Long>> _iter141 : this.emitted.entrySet())
-        {
-          oprot.writeString(_iter141.getKey());
-          {
-            oprot.writeMapBegin(new org.apache.thrift.protocol.TMap(org.apache.thrift.protocol.TType.STRING, org.apache.thrift.protocol.TType.I64, _iter141.getValue().size()));
-            for (Map.Entry<String, Long> _iter142 : _iter141.getValue().entrySet())
-            {
-              oprot.writeString(_iter142.getKey());
-              oprot.writeI64(_iter142.getValue());
-            }
-            oprot.writeMapEnd();
-          }
-        }
-        oprot.writeMapEnd();
-      }
-      oprot.writeFieldEnd();
-    }
-    if (this.transferred != null) {
-      oprot.writeFieldBegin(TRANSFERRED_FIELD_DESC);
-      {
-        oprot.writeMapBegin(new org.apache.thrift.protocol.TMap(org.apache.thrift.protocol.TType.STRING, org.apache.thrift.protocol.TType.MAP, this.transferred.size()));
-        for (Map.Entry<String, Map<String,Long>> _iter143 : this.transferred.entrySet())
-        {
-          oprot.writeString(_iter143.getKey());
-          {
-            oprot.writeMapBegin(new org.apache.thrift.protocol.TMap(org.apache.thrift.protocol.TType.STRING, org.apache.thrift.protocol.TType.I64, _iter143.getValue().size()));
-            for (Map.Entry<String, Long> _iter144 : _iter143.getValue().entrySet())
-            {
-              oprot.writeString(_iter144.getKey());
-              oprot.writeI64(_iter144.getValue());
-            }
-            oprot.writeMapEnd();
-          }
-        }
-        oprot.writeMapEnd();
-      }
-      oprot.writeFieldEnd();
-    }
-    if (this.specific != null) {
-      oprot.writeFieldBegin(SPECIFIC_FIELD_DESC);
-      this.specific.write(oprot);
-      oprot.writeFieldEnd();
-    }
-    oprot.writeFieldBegin(RATE_FIELD_DESC);
-    oprot.writeDouble(this.rate);
-    oprot.writeFieldEnd();
-    oprot.writeFieldStop();
-    oprot.writeStructEnd();
-=======
     schemes.get(iprot.getScheme()).getScheme().read(iprot, this);
   }
 
   public void write(org.apache.thrift.protocol.TProtocol oprot) throws org.apache.thrift.TException {
     schemes.get(oprot.getScheme()).getScheme().write(oprot, this);
->>>>>>> 5eff2e76
   }
 
   @Override
@@ -756,10 +517,6 @@
       sb.append(this.specific);
     }
     first = false;
-    if (!first) sb.append(", ");
-    sb.append("rate:");
-    sb.append(this.rate);
-    first = false;
     sb.append(")");
     return sb.toString();
   }
@@ -778,14 +535,7 @@
       throw new org.apache.thrift.protocol.TProtocolException("Required field 'specific' is unset! Struct:" + toString());
     }
 
-<<<<<<< HEAD
-    if (!is_set_rate()) {
-      throw new org.apache.thrift.protocol.TProtocolException("Required field 'rate' is unset! Struct:" + toString());
-    }
-
-=======
     // check for sub-struct validity
->>>>>>> 5eff2e76
   }
 
   private void writeObject(java.io.ObjectOutputStream out) throws java.io.IOException {
@@ -798,8 +548,6 @@
 
   private void readObject(java.io.ObjectInputStream in) throws java.io.IOException, ClassNotFoundException {
     try {
-      // it doesn't seem like you should have to do this, but java serialization is wacky, and doesn't call the default constructor.
-      __isset_bit_vector = new BitSet(1);
       read(new org.apache.thrift.protocol.TCompactProtocol(new org.apache.thrift.transport.TIOStreamTransport(in)));
     } catch (org.apache.thrift.TException te) {
       throw new java.io.IOException(te);
