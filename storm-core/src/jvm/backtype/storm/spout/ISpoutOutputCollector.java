/**
 * Licensed to the Apache Software Foundation (ASF) under one
 * or more contributor license agreements.  See the NOTICE file
 * distributed with this work for additional information
 * regarding copyright ownership.  The ASF licenses this file
 * to you under the Apache License, Version 2.0 (the
 * "License"); you may not use this file except in compliance
 * with the License.  You may obtain a copy of the License at
 *
 * http://www.apache.org/licenses/LICENSE-2.0
 *
 * Unless required by applicable law or agreed to in writing, software
 * distributed under the License is distributed on an "AS IS" BASIS,
 * WITHOUT WARRANTIES OR CONDITIONS OF ANY KIND, either express or implied.
 * See the License for the specific language governing permissions and
 * limitations under the License.
 */
package backtype.storm.spout;

import backtype.storm.task.IErrorReporter;

import java.util.List;

public interface ISpoutOutputCollector extends IErrorReporter{
    /**
        Returns the task ids that received the tuples.
    */
    List<Integer> emit(String streamId, List<Object> tuple, Object messageId);
    void emitDirect(int taskId, String streamId, List<Object> tuple, Object messageId);
<<<<<<< HEAD
=======
    void reportError(Throwable error);
    long getPendingCount();
>>>>>>> 0459bc97
}
<|MERGE_RESOLUTION|>--- conflicted
+++ resolved
@@ -27,9 +27,5 @@
     */
     List<Integer> emit(String streamId, List<Object> tuple, Object messageId);
     void emitDirect(int taskId, String streamId, List<Object> tuple, Object messageId);
-<<<<<<< HEAD
-=======
-    void reportError(Throwable error);
     long getPendingCount();
->>>>>>> 0459bc97
 }
